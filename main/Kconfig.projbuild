menu "Xiaozhi Assistant"

config OTA_URL
    string "Default OTA URL"
    default "https://api.tenclass.net/xiaozhi/ota/"
    help
        The application will access this URL to check for new firmwares and server address.

choice
    prompt "Flash Assets"
    default FLASH_DEFAULT_ASSETS
    help
        Select the assets to flash.

    config FLASH_NONE_ASSETS
        bool "Do not flash assets"
    config FLASH_DEFAULT_ASSETS
        bool "Flash Default Assets"
    config FLASH_CUSTOM_ASSETS
        bool "Flash Custom Assets"
endchoice

config CUSTOM_ASSETS_FILE
    depends on FLASH_CUSTOM_ASSETS
    string "Custom Assets File"
    default "assets.bin"
    help
        The custom assets file to flash.
        It can be a local file relative to the project directory or a remote url.

choice
    prompt "Default Language"
    default LANGUAGE_ZH_CN
    help
        Select device display language

    config LANGUAGE_ZH_CN
        bool "Chinese"
    config LANGUAGE_ZH_TW
        bool "Chinese Traditional"
    config LANGUAGE_EN_US
        bool "English"
    config LANGUAGE_JA_JP
        bool "Japanese"
    config LANGUAGE_KO_KR
        bool "Korean"
    config LANGUAGE_VI_VN
        bool "Vietnamese"
    config LANGUAGE_TH_TH
        bool "Thai"
    config LANGUAGE_DE_DE
        bool "German"
    config LANGUAGE_FR_FR
        bool "French"
    config LANGUAGE_ES_ES
        bool "Spanish"
    config LANGUAGE_IT_IT
        bool "Italian"
    config LANGUAGE_RU_RU
        bool "Russian"
    config LANGUAGE_AR_SA
        bool "Arabic"
    config LANGUAGE_HI_IN
        bool "Hindi"
    config LANGUAGE_PT_PT
        bool "Portuguese"
    config LANGUAGE_PL_PL
        bool "Polish"
    config LANGUAGE_CS_CZ
        bool "Czech"
    config LANGUAGE_FI_FI
        bool "Finnish"
    config LANGUAGE_TR_TR
        bool "Turkish"
    config LANGUAGE_ID_ID
        bool "Indonesian"
    config LANGUAGE_UK_UA
        bool "Ukrainian"
    config LANGUAGE_RO_RO
        bool "Romanian"
endchoice

choice BOARD_TYPE
    prompt "Board Type"
    default BOARD_TYPE_BREAD_COMPACT_WIFI
    help
        Board type. 开发板类型
    config BOARD_TYPE_BREAD_COMPACT_WIFI
        bool "Bread Compact WiFi (面包板)"
        depends on IDF_TARGET_ESP32S3
    config BOARD_TYPE_BREAD_COMPACT_WIFI_LCD
        bool "Bread Compact WiFi + LCD (面包板)"
        depends on IDF_TARGET_ESP32S3
    config BOARD_TYPE_BREAD_COMPACT_WIFI_CAM
        bool "Bread Compact WiFi + LCD + Camera (面包板)"
        depends on IDF_TARGET_ESP32S3     
    config BOARD_TYPE_BREAD_COMPACT_ML307
        bool "Bread Compact ML307/EC801E (面包板 4G)"
        depends on IDF_TARGET_ESP32S3
    config BOARD_TYPE_BREAD_COMPACT_ESP32
        bool "Bread Compact ESP32 DevKit (面包板)"
        depends on IDF_TARGET_ESP32
    config BOARD_TYPE_BREAD_COMPACT_ESP32_LCD
        bool "Bread Compact ESP32 DevKit + LCD (面包板)"
        depends on IDF_TARGET_ESP32
    config BOARD_TYPE_XMINI_C3_V3
        bool "Xmini C3 V3"
        depends on IDF_TARGET_ESP32C3
    config BOARD_TYPE_XMINI_C3_4G
        bool "Xmini C3 4G"
        depends on IDF_TARGET_ESP32C3
    config BOARD_TYPE_XMINI_C3
        bool "Xmini C3"
        depends on IDF_TARGET_ESP32C3
    config BOARD_TYPE_ESP32S3_KORVO2_V3
        bool "ESP32S3 KORVO2 V3"
        depends on IDF_TARGET_ESP32S3
    config BOARD_TYPE_ESP_SPARKBOT
        bool "ESP-SparkBot"
        depends on IDF_TARGET_ESP32S3
    config BOARD_TYPE_ESP_SPOT_S3
        bool "ESP-Spot-S3"
        depends on IDF_TARGET_ESP32S3
    config BOARD_TYPE_ESP_HI
        bool "ESP-HI"
        depends on IDF_TARGET_ESP32C3
    config BOARD_TYPE_ECHOEAR
        bool "EchoEar"
        depends on IDF_TARGET_ESP32S3
    config BOARD_TYPE_ESP_BOX_3
        bool "ESP BOX 3"
        depends on IDF_TARGET_ESP32S3
    config BOARD_TYPE_ESP_BOX
        bool "ESP BOX"
        depends on IDF_TARGET_ESP32S3
    config BOARD_TYPE_ESP_BOX_LITE
        bool "ESP BOX Lite"
        depends on IDF_TARGET_ESP32S3
    config BOARD_TYPE_KEVIN_BOX_1
        bool "Kevin Box 1"
        depends on IDF_TARGET_ESP32S3
    config BOARD_TYPE_KEVIN_BOX_2
        bool "Kevin Box 2"
        depends on IDF_TARGET_ESP32S3
    config BOARD_TYPE_KEVIN_C3
        bool "Kevin C3"
        depends on IDF_TARGET_ESP32C3
    config BOARD_TYPE_KEVIN_SP_V3_DEV
        bool "Kevin SP V3"
        depends on IDF_TARGET_ESP32S3
    config BOARD_TYPE_KEVIN_SP_V4_DEV
        bool "Kevin SP V4"
        depends on IDF_TARGET_ESP32S3
    config BOARD_TYPE_ESP32_CGC
        bool "ESP32 CGC"
        depends on IDF_TARGET_ESP32
    config BOARD_TYPE_ESP32_CGC_144
        bool "ESP32 CGC 144"
        depends on IDF_TARGET_ESP32
    config BOARD_TYPE_KEVIN_YUYING_313LCD
        bool "鱼鹰科技 3.13LCD"
        depends on IDF_TARGET_ESP32S3
    config BOARD_TYPE_LICHUANG_DEV
        bool "立创·实战派 ESP32-S3"
        depends on IDF_TARGET_ESP32S3
    config BOARD_TYPE_LICHUANG_C3_DEV
        bool "立创·实战派 ESP32-C3"
        depends on IDF_TARGET_ESP32C3
    config BOARD_TYPE_DF_K10
        bool "DFRobot 行空板 k10"
        depends on IDF_TARGET_ESP32S3
    config BOARD_TYPE_DF_S3_AI_CAM
        bool "DFRobot ESP32-S3 AI智能摄像头模块"
        depends on IDF_TARGET_ESP32S3
    config BOARD_TYPE_MAGICLICK_2P4
        bool "神奇按钮 Magiclick_2.4"
        depends on IDF_TARGET_ESP32S3
    config BOARD_TYPE_MAGICLICK_2P5
        bool "神奇按钮 Magiclick_2.5"
        depends on IDF_TARGET_ESP32S3
    config BOARD_TYPE_MAGICLICK_C3
        bool "神奇按钮 Magiclick_C3"
        depends on IDF_TARGET_ESP32C3
    config BOARD_TYPE_MAGICLICK_C3_V2
        bool "神奇按钮 Magiclick_C3_v2"
        depends on IDF_TARGET_ESP32C3
    config BOARD_TYPE_M5STACK_CORE_S3
        bool "M5Stack CoreS3"
        depends on IDF_TARGET_ESP32S3
    config BOARD_TYPE_M5STACK_CORE_TAB5
        bool "M5Stack Tab5"
        depends on IDF_TARGET_ESP32P4
    config BOARD_TYPE_ATOMS3_ECHO_BASE
        bool "AtomS3 + Echo Base"
        depends on IDF_TARGET_ESP32S3
    config BOARD_TYPE_ATOMS3R_ECHO_BASE
        bool "AtomS3R + Echo Base"
        depends on IDF_TARGET_ESP32S3
    config BOARD_TYPE_ATOMS3R_CAM_M12_ECHO_BASE
        bool "AtomS3R CAM/M12 + Echo Base"
        depends on IDF_TARGET_ESP32S3
    config BOARD_TYPE_ATOM_ECHOS3R
        bool "AtomEchoS3R"
        depends on IDF_TARGET_ESP32S3
    config BOARD_TYPE_ATOMMATRIX_ECHO_BASE
        bool "AtomMatrix + Echo Base"
        depends on IDF_TARGET_ESP32
    config BOARD_TYPE_ESP32S3_AUDIO_BOARD
        bool "Waveshare ESP32-S3-Audio-Board"
        depends on IDF_TARGET_ESP32S3
    config BOARD_TYPE_ESP32S3_Touch_AMOLED_1_8
        bool "Waveshare ESP32-S3-Touch-AMOLED-1.8"
        depends on IDF_TARGET_ESP32S3
    config BOARD_TYPE_ESP32S3_Touch_AMOLED_2_06
        bool "Waveshare ESP32-S3-Touch-AMOLED-2.06"
    config BOARD_TYPE_ESP32S3_Touch_AMOLED_1_75
        bool "Waveshare ESP32-S3-Touch-AMOLED-1.75"
    config BOARD_TYPE_ESP32S3_Touch_LCD_4B
        bool "Waveshare ESP32-S3-Touch-LCD-4B"
        depends on IDF_TARGET_ESP32S3
    config BOARD_TYPE_ESP32S3_Touch_LCD_1_85C
        bool "Waveshare ESP32-S3-Touch-LCD-1.85C"
        depends on IDF_TARGET_ESP32S3
    config BOARD_TYPE_ESP32S3_Touch_LCD_1_85
        bool "Waveshare ESP32-S3-Touch-LCD-1.85"
        depends on IDF_TARGET_ESP32S3
    config BOARD_TYPE_ESP32S3_Touch_LCD_1_46
        bool "Waveshare ESP32-S3-Touch-LCD-1.46"
        depends on IDF_TARGET_ESP32S3
    config BOARD_TYPE_ESP32C6_LCD_1_69
        bool "Waveshare ESP32-C6-LCD-1.69"
        depends on IDF_TARGET_ESP32C6
    config BOARD_TYPE_ESP32C6_Touch_AMOLED_1_43
        bool "Waveshare ESP32-C6-Touch-AMOLOED-1.43"
        depends on IDF_TARGET_ESP32C6
    config BOARD_TYPE_ESP32S3_Touch_LCD_3_49
        bool "Waveshare ESP32-S3-Touch-LCD-3.49"
        depends on IDF_TARGET_ESP32S3
    config BOARD_TYPE_ESP32S3_Touch_LCD_3_5
        bool "Waveshare ESP32-S3-Touch-LCD-3.5"
        depends on IDF_TARGET_ESP32S3
    config BOARD_TYPE_ESP32S3_Touch_LCD_3_5B
        bool "Waveshare ESP32-S3-Touch-LCD-3.5B"
        depends on IDF_TARGET_ESP32S3
    config BOARD_TYPE_ESP32P4_NANO
        bool "Waveshare ESP32-P4-NANO"
        depends on IDF_TARGET_ESP32P4
    config BOARD_TYPE_ESP32P4_WIFI6_Touch_LCD_4B
        bool "Waveshare ESP32-P4-WIFI6-Touch-LCD-4B"
        depends on IDF_TARGET_ESP32P4
    config BOARD_TYPE_ESP32P4_WIFI6_Touch_LCD_XC
        bool "Waveshare ESP32-P4-WIFI6-Touch-LCD-3.4C or ESP32-P4-WIFI6-Touch-LCD-4C"
        depends on IDF_TARGET_ESP32P4
    config BOARD_TYPE_TUDOUZI
        bool "土豆子"
        depends on IDF_TARGET_ESP32S3
    config BOARD_TYPE_LILYGO_T_CIRCLE_S3
        bool "LILYGO T-Circle-S3"
        depends on IDF_TARGET_ESP32S3
    config BOARD_TYPE_LILYGO_T_CAMERAPLUS_S3_V1_0_V1_1
        bool "LILYGO T-CameraPlus-S3_V1_0_V1_1"
        depends on IDF_TARGET_ESP32S3
    config BOARD_TYPE_LILYGO_T_CAMERAPLUS_S3_V1_2
        bool "LILYGO T-CameraPlus-S3_V1_2"
        depends on IDF_TARGET_ESP32S3
    config BOARD_TYPE_LILYGO_T_DISPLAY_S3_PRO_MVSRLORA
        bool "LILYGO T-Display-S3-Pro-MVSRLora"
        depends on IDF_TARGET_ESP32S3
    config BOARD_TYPE_LILYGO_T_DISPLAY_S3_PRO_MVSRLORA_NO_BATTERY
        bool "LILYGO T-Display-S3-Pro-MVSRLora_No_Battery"
        depends on IDF_TARGET_ESP32S3
    config BOARD_TYPE_MOVECALL_MOJI_ESP32S3
        bool "Movecall Moji 小智AI衍生版"
        depends on IDF_TARGET_ESP32S3
    config BOARD_TYPE_MOVECALL_CUICAN_ESP32S3
        bool "Movecall CuiCan 璀璨·AI吊坠"
        depends on IDF_TARGET_ESP32S3
    config BOARD_TYPE_ATK_DNESP32S3
        bool "正点原子DNESP32S3开发板"
        depends on IDF_TARGET_ESP32S3
    config BOARD_TYPE_ATK_DNESP32S3_BOX
        bool "正点原子DNESP32S3-BOX"
        depends on IDF_TARGET_ESP32S3
    config BOARD_TYPE_ATK_DNESP32S3_BOX0
        bool "正点原子DNESP32S3-BOX0"
        depends on IDF_TARGET_ESP32S3
    config BOARD_TYPE_ATK_DNESP32S3_BOX2_WIFI
        bool "正点原子DNESP32S3-BOX2-WIFI"
        depends on IDF_TARGET_ESP32S3
    config BOARD_TYPE_ATK_DNESP32S3_BOX2_4G
        bool "正点原子DNESP32S3-BOX2-4G" 
        depends on IDF_TARGET_ESP32S3
    config BOARD_TYPE_ATK_DNESP32S3M_WIFI
        bool "正点原子DNESP32S3M-WIFI"
        depends on IDF_TARGET_ESP32S3
    config BOARD_TYPE_ATK_DNESP32S3M_4G
        bool "正点原子DNESP32S3M-4G"
        depends on IDF_TARGET_ESP32S3
    config BOARD_TYPE_DU_CHATX
        bool "嘟嘟开发板CHATX(wifi)"
        depends on IDF_TARGET_ESP32S3
    config BOARD_TYPE_ESP32S3_Taiji_Pi
        bool "太极小派esp32s3"
        depends on IDF_TARGET_ESP32S3
    config BOARD_TYPE_XINGZHI_Cube_0_85TFT_WIFI
        bool "无名科技星智0.85(WIFI)"
        depends on IDF_TARGET_ESP32S3
    config BOARD_TYPE_XINGZHI_Cube_0_85TFT_ML307
        bool "无名科技星智0.85(ML307)"
        depends on IDF_TARGET_ESP32S3
    config BOARD_TYPE_XINGZHI_Cube_0_96OLED_WIFI
        bool "无名科技星智0.96(WIFI)"
        depends on IDF_TARGET_ESP32S3
    config BOARD_TYPE_XINGZHI_Cube_0_96OLED_ML307
        bool "无名科技星智0.96(ML307)"
        depends on IDF_TARGET_ESP32S3
    config BOARD_TYPE_XINGZHI_Cube_1_54TFT_WIFI
        bool "无名科技星智1.54(WIFI)"
        depends on IDF_TARGET_ESP32S3
    config BOARD_TYPE_XINGZHI_Cube_1_54TFT_ML307
        bool "无名科技星智1.54(ML307)"
        depends on IDF_TARGET_ESP32S3
    config BOARD_TYPE_SENSECAP_WATCHER
        bool "SenseCAP Watcher"
        depends on IDF_TARGET_ESP32S3
    config BOARD_TYPE_DOIT_S3_AIBOX
        bool "四博智联AI陪伴盒子"
        depends on IDF_TARGET_ESP32S3
    config BOARD_TYPE_MIXGO_NOVA
        bool "元控·青春"
        depends on IDF_TARGET_ESP32S3
    config BOARD_TYPE_GENJUTECH_S3_1_54TFT
        bool "亘具科技1.54(s3)"
        depends on IDF_TARGET_ESP32S3
    config BOARD_TYPE_ESP_S3_LCD_EV_Board
        bool "乐鑫ESP S3 LCD EV Board开发板"
        depends on IDF_TARGET_ESP32S3
    config BOARD_TYPE_ESP_S3_LCD_EV_Board_2
        bool "乐鑫ESP S3 LCD EV Board 2开发板"
        depends on IDF_TARGET_ESP32S3
    config BOARD_TYPE_ZHENGCHEN_1_54TFT_WIFI
        bool "征辰科技1.54(WIFI)"
        depends on IDF_TARGET_ESP32S3
    config BOARD_TYPE_ZHENGCHEN_1_54TFT_ML307
        bool "征辰科技1.54(ML307)"
        depends on IDF_TARGET_ESP32S3
    config BOARD_TYPE_MINSI_K08_DUAL
        bool "敏思科技K08(DUAL)"
        depends on IDF_TARGET_ESP32S3
    config BOARD_TYPE_ESP32_S3_1_54_MUMA
        bool "Spotpear ESP32-S3-1.54-MUMA"
        depends on IDF_TARGET_ESP32S3
    config BOARD_TYPE_ESP32_S3_1_28_BOX
        bool "Spotpear ESP32-S3-1.28-BOX"
        depends on IDF_TARGET_ESP32S3
    config BOARD_TYPE_OTTO_ROBOT
        bool "ottoRobot"
        depends on IDF_TARGET_ESP32S3
        select LV_USE_GIF
        select LV_GIF_CACHE_DECODE_DATA
    config BOARD_TYPE_ELECTRON_BOT
        bool "electronBot"
        depends on IDF_TARGET_ESP32S3
        select LV_USE_GIF
        select LV_GIF_CACHE_DECODE_DATA
    config BOARD_TYPE_JIUCHUAN
        bool "九川智能"
    config BOARD_TYPE_LABPLUS_MPYTHON_V3
        bool "labplus mpython_v3 board"
        depends on IDF_TARGET_ESP32S3
    config BOARD_TYPE_LABPLUS_LEDONG_V2
        bool "labplus ledong_v2 board"
        depends on IDF_TARGET_ESP32S3
    depends on IDF_TARGET_ESP32S3
    config BOARD_TYPE_SURFER_C3_1_14TFT
        bool "Surfer-C3-1.14TFT"
        depends on IDF_TARGET_ESP32C3
    config BOARD_TYPE_YUNLIAO_S3
        bool "小智云聊-S3"
        depends on IDF_TARGET_ESP32S3
endchoice

choice ESP_S3_LCD_EV_Board_Version_TYPE
    depends on BOARD_TYPE_ESP_S3_LCD_EV_Board
    prompt "EV_BOARD Type"
    default ESP_S3_LCD_EV_Board_1p4
    config ESP_S3_LCD_EV_Board_1p4
        bool "乐鑫ESP32_S3_LCD_EV_Board-MB_V1.4"
    config ESP_S3_LCD_EV_Board_1p5
        bool "乐鑫ESP32_S3_LCD_EV_Board-MB_V1.5"
endchoice

choice DISPLAY_OLED_TYPE
    depends on BOARD_TYPE_BREAD_COMPACT_WIFI || BOARD_TYPE_BREAD_COMPACT_ML307 || BOARD_TYPE_BREAD_COMPACT_ESP32
    prompt "OLED Type"
    default OLED_SSD1306_128X32
    help
        OLED Monochrome Display Type
    config OLED_SSD1306_128X32
        bool "SSD1306 128*32"
    config OLED_SSD1306_128X64
        bool "SSD1306 128*64"
    config OLED_SH1106_128X64
        bool "SH1106 128*64"
endchoice

choice DISPLAY_LCD_TYPE
    depends on BOARD_TYPE_BREAD_COMPACT_WIFI_LCD || BOARD_TYPE_BREAD_COMPACT_ESP32_LCD || BOARD_TYPE_ESP32_CGC || BOARD_TYPE_ESP32P4_NANO || BOARD_TYPE_ESP32P4_WIFI6_Touch_LCD_XC || BOARD_TYPE_BREAD_COMPACT_WIFI_CAM
    prompt "LCD Type"
    default LCD_ST7789_240X320
    help
        LCD Display Type
    config LCD_ST7789_240X320
        bool "ST7789 240*320, IPS"
    config LCD_ST7789_240X320_NO_IPS
        bool "ST7789 240*320, Non-IPS"
    config LCD_ST7789_170X320
        bool "ST7789 170*320"
    config LCD_ST7789_172X320
        bool "ST7789 172*320"
    config LCD_ST7789_240X280
        bool "ST7789 240*280"
    config LCD_ST7789_240X240
        bool "ST7789 240*240"
    config LCD_ST7789_240X240_7PIN
        bool "ST7789 240*240, 7PIN"
    config LCD_ST7789_240X135
        bool "ST7789 240*135"
    config LCD_ST7735_128X160
        bool "ST7735 128*160"
    config LCD_ST7735_128X128
        bool "ST7735 128*128"
    config LCD_ST7796_320X480
        bool "ST7796 320*480 IPS"
    config LCD_ST7796_320X480_NO_IPS
<<<<<<< HEAD
        bool "ST7796, 分辨率320*480, 非IPS"    
=======
        bool "ST7796 320*480, Non-IPS"
>>>>>>> d3e7fee8
    config LCD_ILI9341_240X320
        bool "ILI9341 240*320"
    config LCD_ILI9341_240X320_NO_IPS
        bool "ILI9341 240*320, Non-IPS"
    config LCD_GC9A01_240X240
        bool "GC9A01 240*240 Circle"
    config LCD_TYPE_800_1280_10_1_INCH
        bool "Waveshare 101M-8001280-IPS-CT-K Display"
    config LCD_TYPE_800_1280_10_1_INCH_A
        bool "Waveshare 10.1-DSI-TOUCH-A Display"
    config LCD_TYPE_800_800_3_4_INCH
        bool "Waveshare ESP32-P4-WIFI6-Touch-LCD-3.4C with 800*800 3.4inch round display"
    config LCD_TYPE_720_720_4_INCH
        bool "Waveshare ESP32-P4-WIFI6-Touch-LCD-4C with 720*720 4inch round display"
    config LCD_CUSTOM
        bool "Custom LCD (自定义屏幕参数)"
endchoice

choice DISPLAY_ESP32S3_KORVO2_V3
    depends on BOARD_TYPE_ESP32S3_KORVO2_V3
    prompt "ESP32S3_KORVO2_V3 LCD Type"
    default ESP32S3_KORVO2_V3_LCD_ST7789
    help
        LCD Display Type
    config ESP32S3_KORVO2_V3_LCD_ST7789
        bool "ST7789 240*280"
    config ESP32S3_KORVO2_V3_LCD_ILI9341
        bool "ILI9341 240*320"
endchoice

choice DISPLAY_ESP32S3_AUDIO_BOARD
    depends on BOARD_TYPE_ESP32S3_AUDIO_BOARD
    prompt "ESP32S3_AUDIO_BOARD LCD Type"
    default AUDIO_BOARD_LCD_JD9853
    help
        LCD Display Type
    config AUDIO_BOARD_LCD_JD9853
        bool "JD9853 320*172"
    config AUDIO_BOARD_LCD_ST7789
        bool "ST7789 240*320"
endchoice

choice DISPLAY_STYLE
    prompt "Select display style"
    default USE_DEFAULT_MESSAGE_STYLE
    help
        Select display style for Xiaozhi device

    config USE_DEFAULT_MESSAGE_STYLE
        bool "Enable default message style"

    config USE_WECHAT_MESSAGE_STYLE
        bool "Enable WeChat Message Style"

    config USE_EMOTE_MESSAGE_STYLE
        bool "Emote animation style"
        depends on BOARD_TYPE_ESP_BOX_3 || BOARD_TYPE_ECHOEAR
endchoice

choice WAKE_WORD_TYPE
    prompt "Wake Word Implementation Type"
    default USE_AFE_WAKE_WORD if (IDF_TARGET_ESP32S3 || IDF_TARGET_ESP32P4) && SPIRAM
    default WAKE_WORD_DISABLED
    help
        Choose the type of wake word implementation to use

    config WAKE_WORD_DISABLED
        bool "Disabled"
        help
            Disable wake word detection

    config USE_ESP_WAKE_WORD
        bool "Wakenet model without AFE"
        depends on IDF_TARGET_ESP32C3 || IDF_TARGET_ESP32C5 || IDF_TARGET_ESP32C6 || (IDF_TARGET_ESP32 && SPIRAM)
        help
            Support ESP32 C3、ESP32 C5 与 ESP32 C6, and (ESP32 with PSRAM)

    config USE_AFE_WAKE_WORD
        bool "Wakenet model with AFE"
        depends on (IDF_TARGET_ESP32S3 || IDF_TARGET_ESP32P4) && SPIRAM
        help
            Support AEC if available, requires ESP32 S3 and PSRAM

    config USE_CUSTOM_WAKE_WORD
        bool "Multinet model (Custom Wake Word)"
        depends on (IDF_TARGET_ESP32S3 || IDF_TARGET_ESP32P4) && SPIRAM
        help
            Requires ESP32 S3 and PSRAM

endchoice

config CUSTOM_WAKE_WORD
    string "Custom Wake Word"
    default "xiao tu dou"
    depends on USE_CUSTOM_WAKE_WORD
    help
        Custom Wake Word, use pinyin for Chinese, separated by spaces

config CUSTOM_WAKE_WORD_DISPLAY
    string "Custom Wake Word Display"
    default "小土豆"
    depends on USE_CUSTOM_WAKE_WORD
    help
        Greeting sent to the server after wake word detection

config CUSTOM_WAKE_WORD_THRESHOLD
    int "Custom Wake Word Threshold (%)"
    default 20
    range 1 99
    depends on USE_CUSTOM_WAKE_WORD
    help
        Custom Wake Word Threshold, range 1-99, the smaller the more sensitive, default 20

config SEND_WAKE_WORD_DATA
    bool "Send Wake Word Data"
    default y
    depends on USE_AFE_WAKE_WORD || USE_CUSTOM_WAKE_WORD
    help
        Send wake word data to the server as the first message of the conversation and wait for response
        
config USE_AUDIO_PROCESSOR
    bool "Enable Audio Noise Reduction"
    default y
    depends on (IDF_TARGET_ESP32S3 || IDF_TARGET_ESP32P4) && SPIRAM
    help
        Requires ESP32 S3 and PSRAM

config USE_DEVICE_AEC
    bool "Enable Device-Side AEC"
    default n
        depends on USE_AUDIO_PROCESSOR && (BOARD_TYPE_ESP_BOX_3 || BOARD_TYPE_ESP_BOX || BOARD_TYPE_ESP_BOX_LITE \
        || BOARD_TYPE_LICHUANG_DEV || BOARD_TYPE_ESP32S3_KORVO2_V3 || BOARD_TYPE_ESP32S3_Touch_AMOLED_1_75 \
        || BOARD_TYPE_ESP32S3_Touch_AMOLED_2_06 || BOARD_TYPE_ESP32S3_Touch_LCD_4B || BOARD_TYPE_ESP32P4_WIFI6_Touch_LCD_4B \
        || BOARD_TYPE_ESP32P4_WIFI6_Touch_LCD_XC || BOARD_TYPE_ESP_S3_LCD_EV_Board_2 || BOARD_TYPE_YUNLIAO_S3 \
        || BOARD_TYPE_ECHOEAR || BOARD_TYPE_ESP32S3_Touch_LCD_3_49)
    help
<<<<<<< HEAD
        因为性能不够，不建议和微信聊天界面风格同时开启
        
=======
        To work properly, device-side AEC requires a clean output reference path from the speaker signal and physical acoustic isolation between the microphone and speaker.

>>>>>>> d3e7fee8
config USE_SERVER_AEC
    bool "Enable Server-Side AEC (Unstable)"
    default n
    depends on USE_AUDIO_PROCESSOR
    help
<<<<<<< HEAD
        启用服务器端 AEC，需要服务器支持
        
menu "组件管理器"
    # I2C总线配置
    menu "I2C Bus Configuration"
        config CAMERA_I2C_PORT
            int "摄像头I2C端口号"
            range 0 1
            default 1
            help
                摄像头使用的I2C端口号。ESP32支持两个I2C端口：0和1。
                
        config DISPLAY_I2C_PORT
            int "显示屏和多路复用器I2C端口号"
            range 0 1
            default 0
            help
                显示屏和多路复用器共享使用的I2C端口号。
                ESP32支持两个I2C端口：0和1。
    endmenu
    
    # Web服务器配置
    menu "Web Server"
        config ENABLE_WEB_SERVER
            bool "启用Web服务器功能"
            default y
            help
                开启或关闭Web服务器功能。开启后，设备将提供Web界面用于控制和配置。
                Web服务器将在WiFi连接成功且系统初始化完成后自动启动。
        
        config WEB_SERVER_PORT
            int "Web服务器端口"
            default 8080
            depends on ENABLE_WEB_SERVER
            help
                Web服务器监听的端口号。默认为8080。
        
        config ENABLE_WEB_CONTENT
            bool "启用Web内容功能"
            default y
            depends on ENABLE_WEB_SERVER
            help
                开启或关闭Web内容功能。开启后，设备将提供完整的Web界面，包括控制页面等。
                关闭此选项将只提供基本的Web API接口，不包含HTML页面。
    endmenu
    
    # 扩展器/多路复用器配置
    menu "Multiplexer & Expander"
        config ENABLE_MULTIPLEXER
            bool "启用扩展器/多路复用器"
            default n
            help
                启用扩展器模块，支持各种多路复用器和扩展芯片，如PCA9548A、HW-178、PCF8575、LU9685等，
                用于扩展I/O、I2C设备、GPIO接口和舵机控制等功能。

        config ENABLE_PCA9548A
            bool "启用PCA9548A I2C多路复用器"
            default n
            depends on ENABLE_MULTIPLEXER
            help
                启用PCA9548A I2C多路复用器支持，可扩展I2C设备连接。
                PCA9548A通过SDA、SCL输入，SC0-7、SD0-7输出，可连接多达8个I2C设备。

        config PCA9548A_I2C_PORT
            int "PCA9548A I2C端口号"
            default 0
            range 0 1
            depends on ENABLE_PCA9548A
            help
                PCA9548A使用的I2C端口号。ESP32支持两个I2C端口: 0和1。

        config PCA9548A_I2C_ADDR
            hex "PCA9548A I2C地址"
            default 0x70
            range 0x70 0x77
            depends on ENABLE_PCA9548A
            help
                PCA9548A的I2C地址，默认为0x70。
                可通过A0-A2引脚设置为0x70-0x77之间的值。

        config PCA9548A_SDA_PIN
            int "PCA9548A SDA引脚"
            default 41
            range 0 48
            depends on ENABLE_PCA9548A
            help
                连接到PCA9548A的SDA引脚的GPIO编号。

        config PCA9548A_SCL_PIN
            int "PCA9548A SCL引脚"
            default 42
            range 0 48
            depends on ENABLE_PCA9548A
            help
                连接到PCA9548A的SCL引脚的GPIO编号。

        config PCA9548A_RESET_PIN
            int "PCA9548A复位引脚"
            default -1
            range -1 48
            depends on ENABLE_PCA9548A
            help
                连接到PCA9548A的复位引脚的GPIO编号。
                如果不使用复位引脚，设置为-1。

        config PCA9548A_I2C_FREQ_HZ
            int "PCA9548A I2C频率 (Hz)"
            default 400000
            range 100000 1000000
            depends on ENABLE_PCA9548A
            help
                PCA9548A使用的I2C总线频率，单位Hz。
                标准模式为100000Hz (100KHz)，快速模式为400000Hz (400KHz)。

        config PCA9548A_I2C_TIMEOUT_MS
            int "PCA9548A I2C超时时间 (ms)"
            default 1000
            range 100 10000
            depends on ENABLE_PCA9548A
            help
                PCA9548A I2C通信的超时时间，单位毫秒。

        config ENABLE_HW178
            bool "启用HW-178多路复用器"
            default n
            depends on ENABLE_MULTIPLEXER
            help
                启用HW-178模拟多路复用器支持，可扩展模拟传感器数量

        config HW178_S0_PIN
            int "HW-178 S0控制引脚"
            default 1
            range -1 48
            depends on ENABLE_HW178
            help
                HW-178多路复用器的S0控制引脚。与S1-S3一起决定选择哪个通道。

        config HW178_S1_PIN
            int "HW-178 S1控制引脚"
            default 2
            range -1 48
            depends on ENABLE_HW178
            help
                HW-178多路复用器的S1控制引脚。与S0,S2,S3一起决定选择哪个通道。

        config HW178_S2_PIN
            int "HW-178 S2控制引脚"
            default 3
            range -1 48
            depends on ENABLE_HW178
            help
                HW-178多路复用器的S2控制引脚。与S0,S1,S3一起决定选择哪个通道。

        config HW178_S3_PIN
            int "HW-178 S3控制引脚"
            default -1
            range -1 48
            depends on ENABLE_HW178
            help
                HW-178多路复用器的S3控制引脚。与S0-S2一起决定选择哪个通道。

        config HW178_SIG_PIN
            int "HW-178 SIG输出引脚"
            default 14
            range 0 48
            depends on ENABLE_HW178
            help
                HW-178多路复用器的信号输出引脚(SIG)。此引脚连接到ESP32的ADC引脚，
                用于接收从选定通道传来的模拟信号。
                该引脚必须支持ADC功能。

        config ENABLE_PCF8575
            bool "启用PCF8575 I2C GPIO扩展器"
            default n
            depends on ENABLE_PCA9548A
            help
                启用PCF8575 I2C GPIO扩展器支持，可扩展GPIO接口。
                PCF8575通过I2C连接到PCA9548A的通道0，提供16路GPIO扩展。

        config PCF8575_I2C_ADDR
            hex "PCF8575 I2C地址"
            default 0x20
            range 0x20 0x27
            depends on ENABLE_PCF8575
            help
                PCF8575的I2C地址，默认为0x20。
                可通过A0-A2引脚设置为0x20-0x27之间的值。

        config PCF8575_I2C_TIMEOUT_MS
            int "PCF8575 I2C超时时间 (ms)"
            default 1000
            range 100 10000
            depends on ENABLE_PCF8575
            help
                PCF8575 I2C通信的超时时间，单位毫秒。

        config PCF8575_PCA9548A_CHANNEL
            int "PCF8575连接的PCA9548A通道"
            default 0
            range 0 7
            depends on ENABLE_PCF8575
            help
                PCF8575连接的PCA9548A通道号(0-7)。
                
        config ENABLE_LU9685
            bool "启用LU9685-20CU舵机控制器"
            default n
            depends on ENABLE_PCA9548A
            help
                启用LU9685-20CU舵机控制器支持，可控制多个舵机。
                LU9685-20CU通过I2C总线通信，连接在PCA9548A的通道1上。

        config LU9685_I2C_ADDR
            hex "LU9685-20CU I2C地址"
            default 0x40
            depends on ENABLE_LU9685
            help
                LU9685-20CU的I2C地址，默认为0x40（7位地址格式）。
                注意：ESP-IDF要求使用7位I2C地址格式，而非8位格式。
                如果设备数据手册提供的是8位地址(如0x80)，请除以2或右移一位(>>1)转换为7位地址(0x40)。

        config LU9685_PCA9548A_CHANNEL
            int "LU9685-20CU连接的PCA9548A通道"
            default 1
            range 0 7
            depends on ENABLE_LU9685
            help
                LU9685-20CU连接的PCA9548A通道号(0-7)。
    endmenu
    
    # 电机控制器配置
    menu "Motor Controller"
        config ENABLE_MOTOR_CONTROLLER
            bool "启用电机控制器"
            default y
            help
                启用电机控制器，用于小车移动功能
                
        config MOTOR_ENA_PIN
            int "电机A使能引脚"
            default 47
            range 0 48
            depends on ENABLE_MOTOR_CONTROLLER
            help
                连接到电机驱动的PWMA/ENA引脚的GPIO编号
                
        config MOTOR_ENB_PIN
            int "电机B使能引脚"
            default 21
            range 0 48
            depends on ENABLE_MOTOR_CONTROLLER
            help
                连接到电机驱动的PWMB/ENB引脚的GPIO编号
                
        choice MOTOR_CONNECTION_TYPE
            prompt "电机控制引脚连接方式"
            default MOTOR_CONNECTION_DIRECT
            depends on ENABLE_MOTOR_CONTROLLER
            help
                选择电机控制引脚(IN1-IN4)的连接方式
                
            config MOTOR_CONNECTION_DIRECT
                bool "直接连接GPIO引脚"
                help
                    电机控制引脚直接连接到ESP32的GPIO引脚
                    
            config MOTOR_CONNECTION_PCF8575
                bool "通过PCF8575 GPIO扩展器连接"
                depends on ENABLE_PCF8575
                help
                    电机控制引脚通过PCF8575 GPIO扩展器连接
                    IN1-IN4连接在P04-P07引脚
        endchoice
                
        config MOTOR_IN1_PIN
            int "电机A输入1引脚"
            default 47
            range 0 48
            depends on ENABLE_MOTOR_CONTROLLER && MOTOR_CONNECTION_DIRECT
            help
                连接到电机驱动的IN1引脚的GPIO编号
                
        config MOTOR_IN2_PIN
            int "电机A输入2引脚"
            default 21
            range 0 48
            depends on ENABLE_MOTOR_CONTROLLER && MOTOR_CONNECTION_DIRECT
            help
                连接到电机驱动的IN2引脚的GPIO编号
                
        config MOTOR_IN3_PIN
            int "电机B输入1引脚"
            default 20
            range 0 48
            depends on ENABLE_MOTOR_CONTROLLER && MOTOR_CONNECTION_DIRECT
            help
                连接到电机驱动的IN3引脚的GPIO编号
                
        config MOTOR_IN4_PIN
            int "电机B输入2引脚"
            default 19
            range 0 48
            depends on ENABLE_MOTOR_CONTROLLER && MOTOR_CONNECTION_DIRECT
            help
                连接到电机驱动的IN4引脚的GPIO编号
                
        config MOTOR_PCF8575_IN1_PIN
            int "PCF8575电机A输入1引脚"
            range 0 15
            default 4  # P04
            depends on ENABLE_MOTOR_CONTROLLER && MOTOR_CONNECTION_PCF8575
            help
                PCF8575上连接到电机驱动的IN1引脚的引脚编号（P00-P17，对应值为0-15）
                例如，4代表P04，12代表P14

        config MOTOR_PCF8575_IN2_PIN
            int "PCF8575电机A输入2引脚"
            range 0 15
            default 5  # P05
            depends on ENABLE_MOTOR_CONTROLLER && MOTOR_CONNECTION_PCF8575
            help
                PCF8575上连接到电机驱动的IN2引脚的引脚编号（P00-P17，对应值为0-15）
                例如，5代表P05，13代表P15

        config MOTOR_PCF8575_IN3_PIN
            int "PCF8575电机B输入1引脚"
            range 0 15
            default 6  # P06
            depends on ENABLE_MOTOR_CONTROLLER && MOTOR_CONNECTION_PCF8575
            help
                PCF8575上连接到电机驱动的IN3引脚的引脚编号（P00-P17，对应值为0-15）
                例如，6代表P06，14代表P16

        config MOTOR_PCF8575_IN4_PIN
            int "PCF8575电机B输入2引脚"
            range 0 15
            default 7  # P07
            depends on ENABLE_MOTOR_CONTROLLER && MOTOR_CONNECTION_PCF8575
            help
                PCF8575上连接到电机驱动的IN4引脚的引脚编号（P00-P17，对应值为0-15）
                例如，7代表P07，15代表P17
    endmenu
    
    # 舵机控制器配置
    menu "Servo Controller"
        config ENABLE_SERVO_CONTROLLER
            bool "启用舵机控制器"
            default y
            help
                启用舵机控制器，用于舵机云台、机械臂等控制功能
                
        choice SERVO_CONNECTION_TYPE
            prompt "舵机连接方式"
            default SERVO_CONNECTION_DIRECT
            depends on ENABLE_SERVO_CONTROLLER
            help
                选择舵机的连接方式
                
            config SERVO_CONNECTION_DIRECT
                bool "直接连接GPIO引脚"
                help
                    舵机直接连接到ESP32的GPIO引脚
                    
            config SERVO_CONNECTION_LU9685
                bool "通过LU9685-20CU舵机控制器"
                depends on ENABLE_LU9685
                help
                    舵机通过LU9685-20CU舵机控制器连接
                    左右云台舵机接在0-1号通道，上下云台舵机接在2-3号通道
        endchoice
                
        config SERVO_COUNT
            int "舵机数量"
            default 2
            range 1 8
            depends on ENABLE_SERVO_CONTROLLER && SERVO_CONNECTION_DIRECT
            help
                使用的舵机数量，最多支持8个
                
        config SERVO_PIN_1
            int "左侧舵机引脚"
            default 45
            range 0 48
            depends on ENABLE_SERVO_CONTROLLER && SERVO_CONNECTION_DIRECT && SERVO_COUNT >= 1
            help
                连接到左侧舵机的信号引脚，用于云台水平控制
                
        config SERVO_PIN_2
            int "右侧舵机引脚"
            default 46
            range 0 48
            depends on ENABLE_SERVO_CONTROLLER && SERVO_CONNECTION_DIRECT && SERVO_COUNT >= 2
            help
                连接到右侧舵机的信号引脚，用于上下控制
                
        config SERVO_PIN_3
            int "舵机3引脚"
            default -1
            range -1 48
            depends on ENABLE_SERVO_CONTROLLER && SERVO_CONNECTION_DIRECT && SERVO_COUNT >= 3
            help
                连接到舵机3的信号引脚
                
        config SERVO_PIN_4
            int "舵机4引脚"
            default -1
            range -1 48
            depends on ENABLE_SERVO_CONTROLLER && SERVO_CONNECTION_DIRECT && SERVO_COUNT >= 4
            help
                连接到舵机4的信号引脚
                
        config SERVO_PIN_5
            int "舵机5引脚"
            default -1
            range -1 48
            depends on ENABLE_SERVO_CONTROLLER && SERVO_CONNECTION_DIRECT && SERVO_COUNT >= 5
            help
                连接到舵机5的信号引脚
                
        config SERVO_PIN_6
            int "舵机6引脚"
            default -1
            range -1 48
            depends on ENABLE_SERVO_CONTROLLER && SERVO_CONNECTION_DIRECT && SERVO_COUNT >= 6
            help
                连接到舵机6的信号引脚
                
        config SERVO_PIN_7
            int "舵机7引脚"
            default -1
            range -1 48
            depends on ENABLE_SERVO_CONTROLLER && SERVO_CONNECTION_DIRECT && SERVO_COUNT >= 7
            help
                连接到舵机7的信号引脚
                
        config SERVO_PIN_8
            int "舵机8引脚"
            default -1
            range -1 48
            depends on ENABLE_SERVO_CONTROLLER && SERVO_CONNECTION_DIRECT && SERVO_COUNT >= 8
            help
                连接到舵机8的信号引脚
            
        config SERVO_LU9685_LEFT_CHANNEL
            int "LU9685左侧舵机通道"
            default 0
            range 0 15
            depends on ENABLE_SERVO_CONTROLLER && SERVO_CONNECTION_LU9685
            help
                LU9685-20CU控制器上连接左侧舵机的通道编号(0-15)
                
        config SERVO_LU9685_RIGHT_CHANNEL
            int "LU9685右侧舵机通道"
            default 1
            range 0 15
            depends on ENABLE_SERVO_CONTROLLER && SERVO_CONNECTION_LU9685
            help
                LU9685-20CU控制器上连接右侧舵机的通道编号(0-15)
                
        config SERVO_LU9685_UP_CHANNEL
            int "LU9685上部舵机通道"
            default 2
            range 0 15
            depends on ENABLE_SERVO_CONTROLLER && SERVO_CONNECTION_LU9685
            help
                LU9685-20CU控制器上连接上部舵机的通道编号(0-15)
                
        config SERVO_LU9685_DOWN_CHANNEL
            int "LU9685下部舵机通道"
            default 3
            range 0 15
            depends on ENABLE_SERVO_CONTROLLER && SERVO_CONNECTION_LU9685
            help
                LU9685-20CU控制器上连接下部舵机的通道编号(0-15)
                
        config SERVO_MIN_PULSE_WIDTH
            int "舵机最小脉冲宽度(μs)"
            default 500
            range 400 1500
            depends on ENABLE_SERVO_CONTROLLER
            help
                舵机控制信号的最小脉冲宽度，单位为微秒。
                通常标准舵机为500-600μs，数字舵机可能更低。
                
        config SERVO_MAX_PULSE_WIDTH
            int "舵机最大脉冲宽度(μs)"
            default 2500
            range 1500 3000
            depends on ENABLE_SERVO_CONTROLLER
            help
                舵机控制信号的最大脉冲宽度，单位为微秒。
                通常标准舵机为2400-2500μs，数字舵机可能更高。
    endmenu
    
    # AI控制器配置
    menu "AI Controller"
        config ENABLE_AI_CONTROLLER
            bool "启用AI控制器"
            default y
            help
                启用AI控制器，用于语音识别和TTS功能
    endmenu
    
    # 视觉控制器配置
    menu "Vision Controller"
        config ENABLE_VISION_CONTROLLER
            bool "启用视觉控制器"
            default y
            help
                启用视觉控制器，用于摄像头功能

        config ENABLE_VISION_CONTENT
            bool "启用视觉内容处理"
            default n
            depends on ENABLE_VISION_CONTROLLER
            help
                启用视觉内容处理能力，用于图像内容识别和分析，依赖于视觉控制器
    endmenu

    # 位置控制器配置
    menu "Location Controller"
        config ENABLE_LOCATION_CONTROLLER
            bool "启用位置定位功能"
            default y
            help
                启用位置定位功能，用于GPS、UWB等定位系统的支持，以及位置数据处理
                
        choice LOCATION_MODE
            prompt "默认位置定位模式"
            default LOCATION_MODE_UWB
            depends on ENABLE_LOCATION_CONTROLLER
            help
                选择默认使用的位置定位模式
                
            config LOCATION_MODE_UWB
                bool "UWB定位模式"
                help
                    使用UWB模块进行室内高精度定位
                    
            config LOCATION_MODE_GPS
                bool "GPS定位模式"
                help
                    使用GPS模块进行卫星定位，适合室外使用
                    
            config LOCATION_MODE_FUSION
                bool "融合定位模式"
                help
                    融合多种定位方式，提高精度和稳定性
        endchoice
        
        config LOCATION_CALIBRATION_ENABLED
            bool "启用位置校准功能"
            default y
            depends on ENABLE_LOCATION_CONTROLLER
            help
                启用位置校准功能，允许用户在Web界面手动校准位置数据
                
        config LOCATION_SAVE_MAP_ENABLED
            bool "启用地图保存功能"
            default y
            depends on ENABLE_LOCATION_CONTROLLER
            help
                启用地图保存功能，允许用户保存位置定位地图数据
                
        config LOCATION_UPDATE_INTERVAL_MS
            int "位置更新间隔(毫秒)"
            default 100
            range 50 1000
            depends on ENABLE_LOCATION_CONTROLLER
            help
                位置数据更新的时间间隔，单位为毫秒
                较小的值提供更实时的数据，但会增加系统负担
    endmenu

    # 超声波传感器配置
    menu "Ultrasonic Sensor"
        config ENABLE_US_SENSOR
            bool "启用超声波传感器"
            default y
            help
                启用超声波传感器，用于距离测量和障碍物检测

        config US_SAFE_DISTANCE
            int "超声波传感器安全距离(cm)"
            default 10
            range 2 100
            depends on ENABLE_US_SENSOR
            help
                超声波传感器的安全距离阈值，单位厘米
                当检测距离小于此值时，认为有障碍物

        config US_MAX_DISTANCE
            int "超声波传感器最大距离(cm)"
            default 400
            range 50 800
            depends on ENABLE_US_SENSOR
            help
                超声波传感器的最大测量距离，单位厘米
                
        choice US_CONNECTION_TYPE
            prompt "超声波传感器连接方式"
            default US_CONNECTION_PCF8575
            depends on ENABLE_US_SENSOR
            help
                选择超声波传感器的连接方式
                
            config US_CONNECTION_DIRECT
                bool "直接连接GPIO引脚"
                help
                    超声波传感器直接连接到ESP32的GPIO引脚
                    
            config US_CONNECTION_PCF8575
                bool "通过PCF8575 GPIO扩展器连接"
                depends on ENABLE_PCF8575
                help
                    超声波传感器通过PCF8575 GPIO扩展器连接
                    前置传感器的TRIG/ECHO连接在P00/P01引脚
                    后置传感器的TRIG/ECHO连接在P02/P03引脚
        endchoice
        
        config US_FRONT_TRIG_PIN
            int "前置超声波传感器触发引脚"
            default 21
            range 0 48
            depends on ENABLE_US_SENSOR && US_CONNECTION_DIRECT
            help
                连接到前置超声波传感器的触发引脚(TRIG)的GPIO编号

        config US_FRONT_ECHO_PIN
            int "前置超声波传感器回响引脚"
            default 22
            range 0 48
            depends on ENABLE_US_SENSOR && US_CONNECTION_DIRECT
            help
                连接到前置超声波传感器的回响引脚(ECHO)的GPIO编号
                
        config US_REAR_TRIG_PIN
            int "后置超声波传感器触发引脚"
            default 23
            range 0 48
            depends on ENABLE_US_SENSOR && US_CONNECTION_DIRECT
            help
                连接到后置超声波传感器的触发引脚(TRIG)的GPIO编号

        config US_REAR_ECHO_PIN
            int "后置超声波传感器回响引脚"
            default 24
            range 0 48
            depends on ENABLE_US_SENSOR && US_CONNECTION_DIRECT
            help
                连接到后置超声波传感器的回响引脚(ECHO)的GPIO编号
                
        config US_PCF8575_FRONT_TRIG_PIN
            int "PCF8575前置超声波传感器触发引脚"
            range 0 15
            default 0  # P00
            depends on ENABLE_US_SENSOR && US_CONNECTION_PCF8575
            help
                PCF8575上连接到前置超声波传感器的触发引脚(TRIG)的引脚编号（P00-P17，对应值为0-15）
                例如，0代表P00，8代表P10

        config US_PCF8575_FRONT_ECHO_PIN
            int "PCF8575前置超声波传感器回响引脚"
            range 0 15
            default 1  # P01
            depends on ENABLE_US_SENSOR && US_CONNECTION_PCF8575
            help
                PCF8575上连接到前置超声波传感器的回响引脚(ECHO)的引脚编号（P00-P17，对应值为0-15）
                例如，1代表P01，9代表P11
                
        config US_PCF8575_REAR_TRIG_PIN
            int "PCF8575后置超声波传感器触发引脚"
            range 0 15
            default 2  # P02
            depends on ENABLE_US_SENSOR && US_CONNECTION_PCF8575
            help
                PCF8575上连接到后置超声波传感器的触发引脚(TRIG)的引脚编号（P00-P17，对应值为0-15）
                例如，2代表P02，10代表P12

        config US_PCF8575_REAR_ECHO_PIN
            int "PCF8575后置超声波传感器回响引脚"
            range 0 15
            default 3  # P03
            depends on ENABLE_US_SENSOR && US_CONNECTION_PCF8575
            help
                PCF8575上连接到后置超声波传感器的回响引脚(ECHO)的引脚编号（P00-P17，对应值为0-15）
                例如，3代表P03，11代表P13
    endmenu

    # 摄像头配置
    menu "Camera"
        config ENABLE_CAM
            bool "启用摄像头"
            default n
            help
                启用摄像头功能，用于视觉识别和图像捕获
    endmenu

    # IMU传感器配置
    menu "IMU Sensor"
        config ENABLE_IMU
            bool "启用IMU传感器"
            default n
            help
                启用惯性测量单元(IMU)传感器，用于姿态检测和运动跟踪
    endmenu

    # 光线传感器配置
    menu "Light Sensor"
        config ENABLE_LIGHT
            bool "启用光线传感器"
            default n
            help
                启用光线传感器和控制器，用于环境光照检测和灯光控制
    endmenu

endmenu
=======
        To work perperly, server-side AEC requires server support
>>>>>>> d3e7fee8

config USE_AUDIO_DEBUGGER
    bool "Enable Audio Debugger"
    default n
    help
        Enable audio debugger, send audio data through UDP to the host machine

config AUDIO_DEBUG_UDP_SERVER
    string "Audio Debug UDP Server Address"
    default "192.168.2.100:8000"
    depends on USE_AUDIO_DEBUGGER
    help
        UDP server address, format: IP:PORT, used to receive audio debugging data

config USE_ACOUSTIC_WIFI_PROVISIONING
    bool "Enable Acoustic WiFi Provisioning"
    default n
    help
        Enable acoustic WiFi provisioning, use audio signal to transmit WiFi configuration data

config RECEIVE_CUSTOM_MESSAGE
    bool "Enable Custom Message Reception"
    default n
    help
        Enable custom message reception, allow the device to receive custom messages from the server (preferably through the MQTT protocol)

choice I2S_TYPE_TAIJIPI_S3
    depends on BOARD_TYPE_ESP32S3_Taiji_Pi
    prompt "taiji-pi-S3 I2S Type"
    default TAIJIPAI_I2S_TYPE_STD
    help
        I2S Type
    config TAIJIPAI_I2S_TYPE_STD
        bool "I2S Type STD"
    config TAIJIPAI_I2S_TYPE_PDM
        bool "I2S Type PDM"
endchoice

endmenu<|MERGE_RESOLUTION|>--- conflicted
+++ resolved
@@ -433,11 +433,7 @@
     config LCD_ST7796_320X480
         bool "ST7796 320*480 IPS"
     config LCD_ST7796_320X480_NO_IPS
-<<<<<<< HEAD
-        bool "ST7796, 分辨率320*480, 非IPS"    
-=======
         bool "ST7796 320*480, Non-IPS"
->>>>>>> d3e7fee8
     config LCD_ILI9341_240X320
         bool "ILI9341 240*320"
     config LCD_ILI9341_240X320_NO_IPS
@@ -574,20 +570,14 @@
         || BOARD_TYPE_ESP32P4_WIFI6_Touch_LCD_XC || BOARD_TYPE_ESP_S3_LCD_EV_Board_2 || BOARD_TYPE_YUNLIAO_S3 \
         || BOARD_TYPE_ECHOEAR || BOARD_TYPE_ESP32S3_Touch_LCD_3_49)
     help
-<<<<<<< HEAD
-        因为性能不够，不建议和微信聊天界面风格同时开启
-        
-=======
         To work properly, device-side AEC requires a clean output reference path from the speaker signal and physical acoustic isolation between the microphone and speaker.
 
->>>>>>> d3e7fee8
 config USE_SERVER_AEC
     bool "Enable Server-Side AEC (Unstable)"
     default n
     depends on USE_AUDIO_PROCESSOR
     help
-<<<<<<< HEAD
-        启用服务器端 AEC，需要服务器支持
+        To work perperly, server-side AEC requires server support
         
 menu "组件管理器"
     # I2C总线配置
@@ -1304,9 +1294,6 @@
     endmenu
 
 endmenu
-=======
-        To work perperly, server-side AEC requires server support
->>>>>>> d3e7fee8
 
 config USE_AUDIO_DEBUGGER
     bool "Enable Audio Debugger"
