--- conflicted
+++ resolved
@@ -1459,9 +1459,6 @@
     help
         Enable custom message reception, allow the device to receive custom messages from the server (preferably through the MQTT protocol)
 
-<<<<<<< HEAD
-
-
 menu "TAIJIPAI_S3_CONFIG"
     depends on BOARD_TYPE_TAIJI_PI_S3
     choice I2S_TYPE_TAIJIPI_S3
@@ -1476,23 +1473,18 @@
     endchoice
 
     config I2S_USE_2SLOT
-    bool "Enable I2S 2 Slot"
-    default y
-    help
-        启动双声道
+        bool "Enable I2S 2 Slot"
+        default y
+        help
+            启动双声道
 endmenu
 
-
-
-endmenu
-=======
 config OTTO_ROBOT_USE_CAMERA
     bool "Enable Otto Robot Camera"
     default n
     depends on BOARD_TYPE_OTTO_ROBOT
     help
         Enable Otto Robot Camera
->>>>>>> f9de2951
 
 menu "Camera Configuration"
     depends on !IDF_TARGET_ESP32
@@ -1643,4 +1635,6 @@
     endif
 endmenu
 
+endmenu
+
 endmenu