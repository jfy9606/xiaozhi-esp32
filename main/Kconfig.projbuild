--- conflicted
+++ resolved
@@ -50,13 +50,10 @@
         bool "Kevin C3"
     config BOARD_TYPE_LICHUANG_DEV
         bool "立创开发板"
-<<<<<<< HEAD
     config BOARD_TYPE_MAGICLICK_2P4
         bool "神奇按钮Magiclick_2.4"  
-=======
     config BOARD_TYPE_M5STACK_CORE_S3
         bool "M5Stack CoreS3"
->>>>>>> ad5f6877
 endchoice
 
 endmenu