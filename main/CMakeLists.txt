# Define default assets files (Absolute url starting with http or https is supported)
set(ASSETS_URL_PREFIX "https://files.xiaozhi.me/assets/default/")

set(ASSETS_PUHUI_COMMON_14_1                    "${ASSETS_URL_PREFIX}none-font_puhui_common_14_1-none.bin")
set(ASSETS_XIAOZHI_WAKENET_ONLY                 "${ASSETS_URL_PREFIX}wn9_nihaoxiaozhi_tts-none-none.bin")
set(ASSETS_XIAOZHI_PUHUI_COMMON_14_1            "${ASSETS_URL_PREFIX}wn9_nihaoxiaozhi_tts-font_puhui_common_14_1-none.bin")
set(ASSETS_XIAOZHI_PUHUI_COMMON_16_4_EMOJI_32   "${ASSETS_URL_PREFIX}wn9_nihaoxiaozhi_tts-font_puhui_common_16_4-emojis_32.bin")
set(ASSETS_XIAOZHI_PUHUI_COMMON_16_4_EMOJI_64   "${ASSETS_URL_PREFIX}wn9_nihaoxiaozhi_tts-font_puhui_common_16_4-emojis_64.bin")
set(ASSETS_XIAOZHI_PUHUI_COMMON_20_4_EMOJI_64   "${ASSETS_URL_PREFIX}wn9_nihaoxiaozhi_tts-font_puhui_common_20_4-emojis_64.bin")
set(ASSETS_XIAOZHI_PUHUI_COMMON_30_4_EMOJI_64   "${ASSETS_URL_PREFIX}wn9_nihaoxiaozhi_tts-font_puhui_common_30_4-emojis_64.bin")
set(ASSETS_XIAOZHI_S_WAKENET_ONLY               "${ASSETS_URL_PREFIX}wn9s_nihaoxiaozhi-none-none.bin")
set(ASSETS_XIAOZHI_S_PUHUI_COMMON_14_1          "${ASSETS_URL_PREFIX}wn9s_nihaoxiaozhi-font_puhui_common_14_1-none.bin")
set(ASSETS_XIAOZHI_S_PUHUI_COMMON_16_4_EMOJI_32 "${ASSETS_URL_PREFIX}wn9s_nihaoxiaozhi-font_puhui_common_16_4-emojis_32.bin")
set(ASSETS_XIAOZHI_S_PUHUI_COMMON_20_4_EMOJI_32 "${ASSETS_URL_PREFIX}wn9s_nihaoxiaozhi-font_puhui_common_20_4-emojis_32.bin")
set(ASSETS_XIAOZHI_S_PUHUI_COMMON_20_4_EMOJI_64 "${ASSETS_URL_PREFIX}wn9s_nihaoxiaozhi-font_puhui_common_20_4-emojis_64.bin")
set(ASSETS_XIAOZHI_S_PUHUI_COMMON_30_4_EMOJI_64 "${ASSETS_URL_PREFIX}wn9s_nihaoxiaozhi-font_puhui_common_30_4-emojis_64.bin")

# Embedded font files defined in `xiaozhi-fonts` component
# Basic fonts include ASCII and about 600 characters used in assets/locales
set(FONT_PUHUI_BASIC_14_1 font_puhui_basic_14_1)
set(FONT_PUHUI_BASIC_16_4 font_puhui_basic_16_4)
set(FONT_PUHUI_BASIC_20_4 font_puhui_basic_20_4)
set(FONT_PUHUI_BASIC_30_4 font_puhui_basic_30_4)
# Common fonts include about 7000 common characters generated with DeepSeek R1 tokenizer
set(FONT_PUHUI_COMMON_14_1 font_puhui_14_1)
set(FONT_PUHUI_COMMON_16_4 font_puhui_16_4)
set(FONT_PUHUI_COMMON_20_4 font_puhui_20_4)
set(FONT_PUHUI_COMMON_30_4 font_puhui_30_4)
set(FONT_AWESOME_14_1 font_awesome_14_1)
set(FONT_AWESOME_30_1 font_awesome_30_1)
set(FONT_AWESOME_16_4 font_awesome_16_4)
set(FONT_AWESOME_20_4 font_awesome_20_4)
set(FONT_AWESOME_30_4 font_awesome_30_4)


# Define source files
set(SOURCES "audio/audio_codec.cc"
            "audio/audio_service.cc"
            "audio/codecs/no_audio_codec.cc"
            "audio/codecs/box_audio_codec.cc"
            "audio/codecs/es8311_audio_codec.cc"
            "audio/codecs/es8374_audio_codec.cc"
            "audio/codecs/es8388_audio_codec.cc"
            "audio/codecs/es8389_audio_codec.cc"
            "audio/codecs/dummy_audio_codec.cc"
            "audio/processors/audio_debugger.cc"
            "led/single_led.cc"
            "led/circular_strip.cc"
            "led/gpio_led.cc"
            "display/display.cc"
            "display/lcd_display.cc"
            "display/oled_display.cc"
            "display/lvgl_display/lvgl_display.cc"
            "display/lvgl_display/emoji_collection.cc"
            "display/lvgl_display/lvgl_theme.cc"
            "display/lvgl_display/lvgl_font.cc"
            "display/lvgl_display/lvgl_image.cc"
            "display/lvgl_display/gif/lvgl_gif.cc"
            "display/lvgl_display/gif/gifdec.c"
            "protocols/protocol.cc"
            "protocols/mqtt_protocol.cc"
            "protocols/websocket_protocol.cc"
            "mcp_server.cc"
            "system_info.cc"
            "application.cc"
            "ota.cc"
            "settings.cc"
            "device_state_event.cc"
            "assets.cc"
            "main.cc"
            "components.cc"
            "vehicle/vehicle.cc"
            "ai/ai.cc"
            "vision/vision.cc"
            "iot/things/motor.cc"
            "iot/things/servo.cc"
            "iot/things/us.cc"
            "iot/things/battery.cc"
            "iot/things/imu.cc"
            "iot/things/lamp.cc"
            "iot/things/light.cc"
            "iot/things/screen.cc"
            "iot/things/speaker.cc"
            "ext/pcf8575.cc"
            "ext/lu9685.cc"
            "web/web.cc"
            "web/api.cc"
            "location/location.cc"
            )

<<<<<<< HEAD
set(INCLUDE_DIRS "." "display" "audio" "protocols" "audio_processing" "location" "vehicle" "vision" "ai" "web")

# HTML文件列表 - 只在启用web内容时使用
set(EMBED_FILES "")
if(CONFIG_ENABLE_WEB_SERVER AND CONFIG_ENABLE_WEB_CONTENT)
    # 指定绝对路径，确保正确找到HTML文件
    set(HTML_FILES "${CMAKE_CURRENT_SOURCE_DIR}/assets/html/index.html"
                   "${CMAKE_CURRENT_SOURCE_DIR}/assets/html/vehicle.html"
                   "${CMAKE_CURRENT_SOURCE_DIR}/assets/html/vision.html"
                   "${CMAKE_CURRENT_SOURCE_DIR}/assets/html/servo_control.html"
                   "${CMAKE_CURRENT_SOURCE_DIR}/assets/html/ai.html"
                   "${CMAKE_CURRENT_SOURCE_DIR}/assets/html/location.html"
                   "${CMAKE_CURRENT_SOURCE_DIR}/assets/html/device_config.html"
                   "${CMAKE_CURRENT_SOURCE_DIR}/assets/html/settings.html"
                   "${CMAKE_CURRENT_SOURCE_DIR}/assets/html/audio_control.html")
    
    # JavaScript文件列表
    file(GLOB JS_FILES "${CMAKE_CURRENT_SOURCE_DIR}/assets/html/js/*.js")
    
    # CSS文件列表
    file(GLOB CSS_FILES "${CMAKE_CURRENT_SOURCE_DIR}/assets/html/css/*.css")
    
    # 检查HTML文件是否存在并添加到EMBED_FILES
    foreach(HTML_FILE ${HTML_FILES})
        if(NOT EXISTS ${HTML_FILE})
            message(WARNING "HTML文件不存在: ${HTML_FILE}")
        else()
            message(STATUS "找到HTML文件: ${HTML_FILE}")
            list(APPEND EMBED_FILES ${HTML_FILE})
        endif()
    endforeach()
    
    # 检查和处理JavaScript文件
    foreach(JS_FILE ${JS_FILES})
        if(NOT EXISTS ${JS_FILE})
            message(WARNING "JavaScript文件不存在: ${JS_FILE}")
        else()
            get_filename_component(JS_FILENAME ${JS_FILE} NAME)
            message(STATUS "找到JavaScript文件: ${JS_FILE} -> ${JS_FILENAME}")
            list(APPEND EMBED_FILES ${JS_FILE})
        endif()
    endforeach()
    
    # 检查和处理CSS文件
    foreach(CSS_FILE ${CSS_FILES})
        if(NOT EXISTS ${CSS_FILE})
            message(WARNING "CSS文件不存在: ${CSS_FILE}")
        else()
            get_filename_component(CSS_FILENAME ${CSS_FILE} NAME)
            message(STATUS "找到CSS文件: ${CSS_FILE} -> ${CSS_FILENAME}")
            list(APPEND EMBED_FILES ${CSS_FILE})
        endif()
    endforeach()
    
    # 显示嵌入文件的统计信息
    list(LENGTH JS_FILES JS_FILES_LENGTH)
    list(LENGTH CSS_FILES CSS_FILES_LENGTH)
    list(LENGTH HTML_FILES HTML_FILES_LENGTH)
    
    message(STATUS "HTML、JavaScript和CSS文件将被嵌入到固件中：")
    message(STATUS "HTML文件数量: ${HTML_FILES_LENGTH}")
    message(STATUS "JS文件数量: ${JS_FILES_LENGTH}")
    message(STATUS "CSS文件数量: ${CSS_FILES_LENGTH}")
    
    # 计算嵌入文件总数
    list(LENGTH EMBED_FILES EMBED_FILES_LENGTH)
    message(STATUS "总共嵌入文件数量: ${EMBED_FILES_LENGTH}")
endif()

# 根据配置添加Web组件
if(CONFIG_ENABLE_WEB_SERVER)
    # Web组件已包含在SOURCES中
    list(APPEND INCLUDE_DIRS "web")
    list(APPEND INCLUDE_DIRS "assets/html")
    
    # 添加web组件所需依赖
    if(NOT DEFINED COMPONENT_REQUIRES)
        set(COMPONENT_REQUIRES "")
    endif()
    list(APPEND COMPONENT_REQUIRES "lwip" "esp_http_server")
endif()

# 根据配置添加Location组件
if(CONFIG_ENABLE_LOCATION_CONTROLLER)
    # Location组件已包含在SOURCES中
    message(STATUS "位置定位组件已启用")
endif()

# 使用file(GLOB...)来收集额外的源文件
file(GLOB IOT_THINGS_SOURCES ${CMAKE_CURRENT_SOURCE_DIR}/iot/things/*.cc)

# 收集其他protocols文件(排除已经明确列出的主要文件)
file(GLOB_RECURSE ALL_PROTOCOLS_SOURCES ${CMAKE_CURRENT_SOURCE_DIR}/protocols/*.cc)
list(FILTER ALL_PROTOCOLS_SOURCES EXCLUDE REGEX ".*(protocol|mqtt_protocol|websocket_protocol)\\.cc$")
set(PROTOCOLS_SOURCES ${ALL_PROTOCOLS_SOURCES})

# 收集其他vehicle组件文件(排除已经明确列出的主要文件)
file(GLOB ADDITIONAL_VEHICLE_SOURCES ${CMAKE_CURRENT_SOURCE_DIR}/vehicle/*.cc)
list(FILTER ADDITIONAL_VEHICLE_SOURCES EXCLUDE REGEX ".*vehicle\\.cc$")
set(VEHICLE_SOURCES ${ADDITIONAL_VEHICLE_SOURCES})

# 将所有收集的文件添加到SOURCES列表
list(APPEND SOURCES ${IOT_THINGS_SOURCES})
list(APPEND SOURCES ${PROTOCOLS_SOURCES})
list(APPEND SOURCES ${VEHICLE_SOURCES})
=======
set(INCLUDE_DIRS "." "display" "display/lvgl_display" "audio" "protocols")
>>>>>>> 76c19a0f

# Add board common files
file(GLOB BOARD_COMMON_SOURCES ${CMAKE_CURRENT_SOURCE_DIR}/boards/common/*.cc)
list(APPEND SOURCES ${BOARD_COMMON_SOURCES})
list(APPEND INCLUDE_DIRS ${CMAKE_CURRENT_SOURCE_DIR}/boards/common)

# Set default LVGL_TEXT_FONT and LVGL_ICON_FONT
set(LVGL_TEXT_FONT ${FONT_PUHUI_COMMON_14_1})
set(LVGL_ICON_FONT ${FONT_AWESOME_14_1})

# Add board files according to BOARD_TYPE
# Set default assets if the board uses partition table V2
if(CONFIG_BOARD_TYPE_BREAD_COMPACT_WIFI)
    set(BOARD_TYPE "bread-compact-wifi")
    set(LVGL_TEXT_FONT ${FONT_PUHUI_BASIC_14_1})
    set(LVGL_ICON_FONT ${FONT_AWESOME_14_1})
    set(DEFAULT_ASSETS ${ASSETS_XIAOZHI_PUHUI_COMMON_14_1})
elseif(CONFIG_BOARD_TYPE_BREAD_COMPACT_ML307)
    set(BOARD_TYPE "bread-compact-ml307")
    set(LVGL_TEXT_FONT ${FONT_PUHUI_BASIC_14_1})
    set(LVGL_ICON_FONT ${FONT_AWESOME_14_1})
    set(DEFAULT_ASSETS ${ASSETS_XIAOZHI_PUHUI_COMMON_14_1})
elseif(CONFIG_BOARD_TYPE_BREAD_COMPACT_ESP32)
    set(BOARD_TYPE "bread-compact-esp32")
elseif(CONFIG_BOARD_TYPE_BREAD_COMPACT_ESP32_LCD)
    set(BOARD_TYPE "bread-compact-esp32-lcd")
    set(LVGL_TEXT_FONT ${FONT_PUHUI_COMMON_14_1})
    set(LVGL_ICON_FONT ${FONT_AWESOME_14_1})
elseif(CONFIG_BOARD_TYPE_DF_K10)
    set(BOARD_TYPE "df-k10")
    set(LVGL_TEXT_FONT ${FONT_PUHUI_BASIC_20_4})
    set(LVGL_ICON_FONT ${FONT_AWESOME_20_4})
    set(DEFAULT_ASSETS ${ASSETS_XIAOZHI_PUHUI_COMMON_20_4_EMOJI_64})
elseif(CONFIG_BOARD_TYPE_DF_S3_AI_CAM)
    set(BOARD_TYPE "df-s3-ai-cam")
    set(DEFAULT_ASSETS ${ASSETS_XIAOZHI_WAKENET_ONLY})
elseif(CONFIG_BOARD_TYPE_ESP_BOX_3)
    set(BOARD_TYPE "esp-box-3")
    set(LVGL_TEXT_FONT ${FONT_PUHUI_BASIC_20_4})
    set(LVGL_ICON_FONT ${FONT_AWESOME_20_4})
    set(DEFAULT_ASSETS ${ASSETS_XIAOZHI_PUHUI_COMMON_20_4_EMOJI_64})
elseif(CONFIG_BOARD_TYPE_ESP_BOX)
    set(BOARD_TYPE "esp-box")
    set(LVGL_TEXT_FONT ${FONT_PUHUI_BASIC_20_4})
    set(LVGL_ICON_FONT ${FONT_AWESOME_20_4})
    set(DEFAULT_ASSETS ${ASSETS_XIAOZHI_PUHUI_COMMON_20_4_EMOJI_64})
elseif(CONFIG_BOARD_TYPE_ESP_BOX_LITE)
    set(BOARD_TYPE "esp-box-lite")
    set(LVGL_TEXT_FONT ${FONT_PUHUI_BASIC_20_4})
    set(LVGL_ICON_FONT ${FONT_AWESOME_20_4})
    set(DEFAULT_ASSETS ${ASSETS_XIAOZHI_PUHUI_COMMON_20_4_EMOJI_64})
elseif(CONFIG_BOARD_TYPE_KEVIN_BOX_1)
    set(BOARD_TYPE "kevin-box-1")
    set(LVGL_TEXT_FONT ${FONT_PUHUI_BASIC_14_1})
    set(LVGL_ICON_FONT ${FONT_AWESOME_14_1})
    set(DEFAULT_ASSETS ${ASSETS_XIAOZHI_PUHUI_COMMON_14_1})
elseif(CONFIG_BOARD_TYPE_KEVIN_BOX_2)
    set(BOARD_TYPE "kevin-box-2")
    set(LVGL_TEXT_FONT ${FONT_PUHUI_BASIC_14_1})
    set(LVGL_ICON_FONT ${FONT_AWESOME_14_1})
    set(DEFAULT_ASSETS ${ASSETS_XIAOZHI_PUHUI_COMMON_14_1})
elseif(CONFIG_BOARD_TYPE_KEVIN_C3)
    set(BOARD_TYPE "kevin-c3")
    set(DEFAULT_ASSETS ${ASSETS_XIAOZHI_S_WAKENET_ONLY})
elseif(CONFIG_BOARD_TYPE_KEVIN_SP_V3_DEV)
    set(BOARD_TYPE "kevin-sp-v3-dev")
    set(LVGL_TEXT_FONT ${FONT_PUHUI_BASIC_20_4})
    set(LVGL_ICON_FONT ${FONT_AWESOME_20_4})
    set(DEFAULT_ASSETS ${ASSETS_XIAOZHI_PUHUI_COMMON_20_4_EMOJI_64})
elseif(CONFIG_BOARD_TYPE_KEVIN_SP_V4_DEV)
    set(BOARD_TYPE "kevin-sp-v4-dev")
    set(LVGL_TEXT_FONT ${FONT_PUHUI_BASIC_20_4})
    set(LVGL_ICON_FONT ${FONT_AWESOME_20_4})
    set(DEFAULT_ASSETS ${ASSETS_XIAOZHI_PUHUI_COMMON_20_4_EMOJI_64})
elseif(CONFIG_BOARD_TYPE_KEVIN_YUYING_313LCD)
    set(BOARD_TYPE "kevin-yuying-313lcd")
    set(LVGL_TEXT_FONT ${FONT_PUHUI_BASIC_30_4})
    set(LVGL_ICON_FONT ${FONT_AWESOME_30_4})
    set(DEFAULT_ASSETS ${ASSETS_XIAOZHI_PUHUI_COMMON_30_4_EMOJI_64})
elseif(CONFIG_BOARD_TYPE_LICHUANG_DEV)
    set(BOARD_TYPE "lichuang-dev")
    set(LVGL_TEXT_FONT ${FONT_PUHUI_BASIC_20_4})
    set(LVGL_ICON_FONT ${FONT_AWESOME_20_4})
    set(DEFAULT_ASSETS ${ASSETS_XIAOZHI_PUHUI_COMMON_20_4_EMOJI_64})
elseif(CONFIG_BOARD_TYPE_LICHUANG_C3_DEV)
    set(BOARD_TYPE "lichuang-c3-dev")
    set(LVGL_TEXT_FONT ${FONT_PUHUI_BASIC_20_4})
    set(LVGL_ICON_FONT ${FONT_AWESOME_20_4})
    set(DEFAULT_ASSETS ${ASSETS_XIAOZHI_S_PUHUI_COMMON_20_4_EMOJI_32})
elseif(CONFIG_BOARD_TYPE_MAGICLICK_2P4)
    set(BOARD_TYPE "magiclick-2p4")
    set(LVGL_TEXT_FONT ${FONT_PUHUI_BASIC_16_4})
    set(LVGL_ICON_FONT ${FONT_AWESOME_16_4})
    set(DEFAULT_ASSETS ${ASSETS_XIAOZHI_PUHUI_COMMON_16_4_EMOJI_32})
elseif(CONFIG_BOARD_TYPE_MAGICLICK_2P5)
    set(BOARD_TYPE "magiclick-2p5")
    set(LVGL_TEXT_FONT ${FONT_PUHUI_BASIC_16_4})
    set(LVGL_ICON_FONT ${FONT_AWESOME_16_4})
    set(DEFAULT_ASSETS ${ASSETS_XIAOZHI_PUHUI_COMMON_16_4_EMOJI_32})
elseif(CONFIG_BOARD_TYPE_MAGICLICK_C3)
    set(BOARD_TYPE "magiclick-c3")
    set(LVGL_TEXT_FONT ${FONT_PUHUI_BASIC_16_4})
    set(LVGL_ICON_FONT ${FONT_AWESOME_16_4})
    set(DEFAULT_ASSETS ${ASSETS_XIAOZHI_S_PUHUI_COMMON_16_4_EMOJI_32})
elseif(CONFIG_BOARD_TYPE_MAGICLICK_C3_V2)
    set(BOARD_TYPE "magiclick-c3-v2")
    set(LVGL_TEXT_FONT ${FONT_PUHUI_BASIC_16_4})
    set(LVGL_ICON_FONT ${FONT_AWESOME_16_4})
    set(DEFAULT_ASSETS ${ASSETS_XIAOZHI_S_PUHUI_COMMON_16_4_EMOJI_32})
elseif(CONFIG_BOARD_TYPE_M5STACK_CORE_S3)
    set(BOARD_TYPE "m5stack-core-s3")
    set(LVGL_TEXT_FONT ${FONT_PUHUI_BASIC_20_4})
    set(LVGL_ICON_FONT ${FONT_AWESOME_20_4})
    set(DEFAULT_ASSETS ${ASSETS_XIAOZHI_PUHUI_COMMON_20_4_EMOJI_64})
elseif(CONFIG_BOARD_TYPE_M5STACK_CORE_TAB5)
    set(BOARD_TYPE "m5stack-tab5")
    set(LVGL_TEXT_FONT ${FONT_PUHUI_BASIC_30_4})
    set(LVGL_ICON_FONT ${FONT_AWESOME_30_4})
    set(DEFAULT_ASSETS ${ASSETS_XIAOZHI_PUHUI_COMMON_30_4_EMOJI_64})
elseif(CONFIG_BOARD_TYPE_ATOMS3_ECHO_BASE)
    set(BOARD_TYPE "atoms3-echo-base")
    set(LVGL_TEXT_FONT ${FONT_PUHUI_BASIC_16_4})
    set(LVGL_ICON_FONT ${FONT_AWESOME_16_4})
    set(DEFAULT_ASSETS ${ASSETS_XIAOZHI_PUHUI_COMMON_16_4_EMOJI_32})
elseif(CONFIG_BOARD_TYPE_ATOMS3R_ECHO_BASE)
    set(BOARD_TYPE "atoms3r-echo-base")
    set(LVGL_TEXT_FONT ${FONT_PUHUI_BASIC_16_4})
    set(LVGL_ICON_FONT ${FONT_AWESOME_16_4})
    set(DEFAULT_ASSETS ${ASSETS_XIAOZHI_PUHUI_COMMON_16_4_EMOJI_32})
elseif(CONFIG_BOARD_TYPE_ATOMS3R_CAM_M12_ECHO_BASE)
    set(BOARD_TYPE "atoms3r-cam-m12-echo-base")
    set(DEFAULT_ASSETS ${ASSETS_XIAOZHI_WAKENET_ONLY})
elseif(CONFIG_BOARD_TYPE_ATOM_ECHOS3R)
    set(BOARD_TYPE "atom-echos3r")
    set(DEFAULT_ASSETS ${ASSETS_XIAOZHI_WAKENET_ONLY})
elseif(CONFIG_BOARD_TYPE_ATOMMATRIX_ECHO_BASE)
    set(BOARD_TYPE "atommatrix-echo-base")
elseif(CONFIG_BOARD_TYPE_XMINI_C3_V3)
    set(BOARD_TYPE "xmini-c3-v3")
    set(LVGL_TEXT_FONT ${FONT_PUHUI_BASIC_14_1})
    set(LVGL_ICON_FONT ${FONT_AWESOME_14_1})
    set(DEFAULT_ASSETS ${ASSETS_XIAOZHI_S_PUHUI_COMMON_14_1})
elseif(CONFIG_BOARD_TYPE_XMINI_C3_4G)
    set(BOARD_TYPE "xmini-c3-4g")
    set(LVGL_TEXT_FONT ${FONT_PUHUI_BASIC_14_1})
    set(LVGL_ICON_FONT ${FONT_AWESOME_14_1})
    set(DEFAULT_ASSETS ${ASSETS_PUHUI_COMMON_14_1})
elseif(CONFIG_BOARD_TYPE_XMINI_C3)
    set(BOARD_TYPE "xmini-c3")
    set(LVGL_TEXT_FONT ${FONT_PUHUI_BASIC_14_1})
    set(LVGL_ICON_FONT ${FONT_AWESOME_14_1})
    set(DEFAULT_ASSETS ${ASSETS_XIAOZHI_S_PUHUI_COMMON_14_1})
elseif(CONFIG_BOARD_TYPE_ESP32S3_KORVO2_V3)
    set(BOARD_TYPE "esp32s3-korvo2-v3")
    set(LVGL_TEXT_FONT ${FONT_PUHUI_BASIC_20_4})
    set(LVGL_ICON_FONT ${FONT_AWESOME_20_4})
    set(DEFAULT_ASSETS ${ASSETS_XIAOZHI_PUHUI_COMMON_20_4_EMOJI_64})
elseif(CONFIG_BOARD_TYPE_ESP_SPARKBOT)
    set(BOARD_TYPE "esp-sparkbot")
    set(LVGL_TEXT_FONT ${FONT_PUHUI_BASIC_20_4})
    set(LVGL_ICON_FONT ${FONT_AWESOME_20_4})
    set(DEFAULT_ASSETS ${ASSETS_XIAOZHI_PUHUI_COMMON_20_4_EMOJI_64})
elseif(CONFIG_BOARD_TYPE_ESP_SPOT_S3)
    set(BOARD_TYPE "esp-spot-s3")
    set(DEFAULT_ASSETS ${ASSETS_XIAOZHI_WAKENET_ONLY})
elseif(CONFIG_BOARD_TYPE_ESP_HI)
    set(BOARD_TYPE "esp-hi")
elseif(CONFIG_BOARD_TYPE_ECHOEAR)
    set(BOARD_TYPE "echoear")
    set(LVGL_TEXT_FONT ${FONT_PUHUI_COMMON_20_4})
    set(LVGL_ICON_FONT ${FONT_AWESOME_20_4})
elseif(CONFIG_BOARD_TYPE_ESP32S3_AUDIO_BOARD)
    set(BOARD_TYPE "waveshare-s3-audio-board")
    set(LVGL_TEXT_FONT ${FONT_PUHUI_BASIC_16_4})
    set(LVGL_ICON_FONT ${FONT_AWESOME_16_4})
    set(DEFAULT_ASSETS ${ASSETS_XIAOZHI_PUHUI_COMMON_16_4_EMOJI_32})
elseif(CONFIG_BOARD_TYPE_ESP32S3_Touch_AMOLED_1_8)
    set(BOARD_TYPE "esp32-s3-touch-amoled-1.8")
    set(LVGL_TEXT_FONT ${FONT_PUHUI_BASIC_30_4})
    set(LVGL_ICON_FONT ${FONT_AWESOME_30_4})
    set(DEFAULT_ASSETS ${ASSETS_XIAOZHI_PUHUI_COMMON_30_4_EMOJI_64})
elseif(CONFIG_BOARD_TYPE_ESP32S3_Touch_AMOLED_2_06)
    set(BOARD_TYPE "waveshare-s3-touch-amoled-2.06")
    set(LVGL_TEXT_FONT ${FONT_PUHUI_BASIC_30_4})
    set(LVGL_ICON_FONT ${FONT_AWESOME_30_4})
    set(DEFAULT_ASSETS ${ASSETS_XIAOZHI_PUHUI_COMMON_30_4_EMOJI_64})
elseif(CONFIG_BOARD_TYPE_ESP32S3_Touch_AMOLED_1_75)
    set(BOARD_TYPE "waveshare-s3-touch-amoled-1.75")
    set(LVGL_TEXT_FONT ${FONT_PUHUI_BASIC_30_4})
    set(LVGL_ICON_FONT ${FONT_AWESOME_30_4})
    set(DEFAULT_ASSETS ${ASSETS_XIAOZHI_PUHUI_COMMON_30_4_EMOJI_64})
elseif(CONFIG_BOARD_TYPE_ESP32S3_Touch_LCD_1_85C)
    set(BOARD_TYPE "esp32-s3-touch-lcd-1.85c")
    set(LVGL_TEXT_FONT ${FONT_PUHUI_BASIC_16_4})
    set(LVGL_ICON_FONT ${FONT_AWESOME_16_4})
    set(DEFAULT_ASSETS ${ASSETS_XIAOZHI_PUHUI_COMMON_16_4_EMOJI_64})
elseif(CONFIG_BOARD_TYPE_ESP32S3_Touch_LCD_1_85)
    set(BOARD_TYPE "esp32-s3-touch-lcd-1.85")
    set(LVGL_TEXT_FONT ${FONT_PUHUI_BASIC_16_4})
    set(LVGL_ICON_FONT ${FONT_AWESOME_16_4})
    set(DEFAULT_ASSETS ${ASSETS_XIAOZHI_PUHUI_COMMON_16_4_EMOJI_64})
elseif(CONFIG_BOARD_TYPE_ESP32S3_Touch_LCD_1_46)
    set(BOARD_TYPE "esp32-s3-touch-lcd-1.46")
    set(LVGL_TEXT_FONT ${FONT_PUHUI_BASIC_16_4})
    set(LVGL_ICON_FONT ${FONT_AWESOME_16_4})
    set(DEFAULT_ASSETS ${ASSETS_XIAOZHI_PUHUI_COMMON_16_4_EMOJI_64})
elseif(CONFIG_BOARD_TYPE_ESP32S3_Touch_LCD_3_5)
    set(BOARD_TYPE "esp32-s3-touch-lcd-3.5")
    set(LVGL_TEXT_FONT ${FONT_PUHUI_BASIC_20_4})
    set(LVGL_ICON_FONT ${FONT_AWESOME_20_4})
    set(DEFAULT_ASSETS ${ASSETS_XIAOZHI_PUHUI_COMMON_20_4_EMOJI_64})
elseif(CONFIG_BOARD_TYPE_ESP32S3_Touch_LCD_3_5B)
    set(BOARD_TYPE "waveshare-s3-touch-lcd-3.5b")
    set(LVGL_TEXT_FONT ${FONT_PUHUI_BASIC_16_4})
    set(LVGL_ICON_FONT ${FONT_AWESOME_16_4})
    set(DEFAULT_ASSETS ${ASSETS_XIAOZHI_PUHUI_COMMON_16_4_EMOJI_32})
elseif(CONFIG_BOARD_TYPE_ESP32C6_LCD_1_69)
    set(BOARD_TYPE "waveshare-c6-lcd-1.69")
    set(LVGL_TEXT_FONT ${FONT_PUHUI_BASIC_20_4})
    set(LVGL_ICON_FONT ${FONT_AWESOME_20_4})
    set(DEFAULT_ASSETS ${ASSETS_XIAOZHI_S_PUHUI_COMMON_20_4_EMOJI_64})
elseif(CONFIG_BOARD_TYPE_ESP32C6_Touch_AMOLED_1_43)
    set(BOARD_TYPE "waveshare-c6-touch-amoled-1.43")
    set(LVGL_TEXT_FONT ${FONT_PUHUI_BASIC_30_4})
    set(LVGL_ICON_FONT ${FONT_AWESOME_30_4})
    set(DEFAULT_ASSETS ${ASSETS_XIAOZHI_S_PUHUI_COMMON_30_4_EMOJI_64})
elseif(CONFIG_BOARD_TYPE_ESP32P4_NANO)
    set(BOARD_TYPE "waveshare-p4-nano")
    set(LVGL_TEXT_FONT ${FONT_PUHUI_BASIC_30_4})
    set(LVGL_ICON_FONT ${FONT_AWESOME_30_4})
    set(DEFAULT_ASSETS ${ASSETS_XIAOZHI_PUHUI_COMMON_30_4_EMOJI_64})
elseif(CONFIG_BOARD_TYPE_ESP32P4_WIFI6_Touch_LCD_4B)
    set(BOARD_TYPE "waveshare-p4-wifi6-touch-lcd-4b")
    set(LVGL_TEXT_FONT ${FONT_PUHUI_BASIC_30_4})
    set(LVGL_ICON_FONT ${FONT_AWESOME_30_4})
    set(DEFAULT_ASSETS ${ASSETS_XIAOZHI_PUHUI_COMMON_30_4_EMOJI_64})
elseif(CONFIG_BOARD_TYPE_ESP32P4_WIFI6_Touch_LCD_XC)
    set(BOARD_TYPE "waveshare-p4-wifi6-touch-lcd-xc")
    set(LVGL_TEXT_FONT ${FONT_PUHUI_BASIC_30_4})
    set(LVGL_ICON_FONT ${FONT_AWESOME_30_4})
    set(DEFAULT_ASSETS ${ASSETS_XIAOZHI_PUHUI_COMMON_30_4_EMOJI_64})
elseif(CONFIG_BOARD_TYPE_BREAD_COMPACT_WIFI_LCD)
    set(BOARD_TYPE "bread-compact-wifi-lcd")
    set(LVGL_TEXT_FONT ${FONT_PUHUI_BASIC_16_4})
    set(LVGL_ICON_FONT ${FONT_AWESOME_16_4})
    set(DEFAULT_ASSETS ${ASSETS_XIAOZHI_PUHUI_COMMON_16_4_EMOJI_32})
elseif(CONFIG_BOARD_TYPE_TUDOUZI)
    set(BOARD_TYPE "tudouzi")
    set(LVGL_TEXT_FONT ${FONT_PUHUI_BASIC_14_1})
    set(LVGL_ICON_FONT ${FONT_AWESOME_14_1})
    set(DEFAULT_ASSETS ${ASSETS_XIAOZHI_PUHUI_COMMON_14_1})
elseif(CONFIG_BOARD_TYPE_LILYGO_T_CIRCLE_S3)
    set(BOARD_TYPE "lilygo-t-circle-s3")
    set(LVGL_TEXT_FONT ${FONT_PUHUI_BASIC_16_4})
    set(LVGL_ICON_FONT ${FONT_AWESOME_16_4})
    set(DEFAULT_ASSETS ${ASSETS_XIAOZHI_PUHUI_COMMON_16_4_EMOJI_32})
elseif(CONFIG_BOARD_TYPE_LILYGO_T_CAMERAPLUS_S3_V1_0_V1_1)
    set(BOARD_TYPE "lilygo-t-cameraplus-s3")
    set(LVGL_TEXT_FONT ${FONT_PUHUI_BASIC_20_4})
    set(LVGL_ICON_FONT ${FONT_AWESOME_20_4})
    set(DEFAULT_ASSETS ${ASSETS_XIAOZHI_PUHUI_COMMON_20_4_EMOJI_64})
elseif(CONFIG_BOARD_TYPE_LILYGO_T_DISPLAY_S3_PRO_MVSRLORA)
    set(BOARD_TYPE "lilygo-t-display-s3-pro-mvsrlora")
    set(LVGL_TEXT_FONT ${FONT_PUHUI_BASIC_20_4})
    set(LVGL_ICON_FONT ${FONT_AWESOME_20_4})
    set(DEFAULT_ASSETS ${ASSETS_XIAOZHI_PUHUI_COMMON_20_4_EMOJI_64})
elseif(CONFIG_BOARD_TYPE_MOVECALL_MOJI_ESP32S3)
    set(BOARD_TYPE "movecall-moji-esp32s3")
    set(LVGL_TEXT_FONT ${FONT_PUHUI_BASIC_20_4})
    set(LVGL_ICON_FONT ${FONT_AWESOME_20_4})
    set(DEFAULT_ASSETS ${ASSETS_XIAOZHI_PUHUI_COMMON_20_4_EMOJI_64})
elseif(CONFIG_BOARD_TYPE_MOVECALL_CUICAN_ESP32S3)
    set(BOARD_TYPE "movecall-cuican-esp32s3")
    set(LVGL_TEXT_FONT ${FONT_PUHUI_BASIC_20_4})
    set(LVGL_ICON_FONT ${FONT_AWESOME_20_4})
    set(DEFAULT_ASSETS ${ASSETS_XIAOZHI_PUHUI_COMMON_20_4_EMOJI_64})
elseif(CONFIG_BOARD_TYPE_ATK_DNESP32S3)
    set(BOARD_TYPE "atk-dnesp32s3")
    set(LVGL_TEXT_FONT ${FONT_PUHUI_BASIC_20_4})
    set(LVGL_ICON_FONT ${FONT_AWESOME_20_4})
    set(DEFAULT_ASSETS ${ASSETS_XIAOZHI_PUHUI_COMMON_20_4_EMOJI_64})
elseif(CONFIG_BOARD_TYPE_ATK_DNESP32S3_BOX)
    set(BOARD_TYPE "atk-dnesp32s3-box")
    set(LVGL_TEXT_FONT ${FONT_PUHUI_BASIC_20_4})
    set(LVGL_ICON_FONT ${FONT_AWESOME_20_4})
    set(DEFAULT_ASSETS ${ASSETS_XIAOZHI_PUHUI_COMMON_20_4_EMOJI_64})
elseif(CONFIG_BOARD_TYPE_ATK_DNESP32S3_BOX0)
    set(BOARD_TYPE "atk-dnesp32s3-box0")
    set(LVGL_TEXT_FONT ${FONT_PUHUI_BASIC_20_4})
    set(LVGL_ICON_FONT ${FONT_AWESOME_20_4})
    set(DEFAULT_ASSETS ${ASSETS_XIAOZHI_PUHUI_COMMON_20_4_EMOJI_64})
elseif(CONFIG_BOARD_TYPE_ATK_DNESP32S3_BOX2_WIFI)
    set(BOARD_TYPE "atk-dnesp32s3-box2-wifi")
    set(LVGL_TEXT_FONT ${FONT_PUHUI_BASIC_20_4})
    set(LVGL_ICON_FONT ${FONT_AWESOME_20_4})
    set(DEFAULT_ASSETS ${ASSETS_XIAOZHI_PUHUI_COMMON_20_4_EMOJI_64})
elseif(CONFIG_BOARD_TYPE_ATK_DNESP32S3_BOX2_4G)
    set(BOARD_TYPE "atk-dnesp32s3-box2-4g")
    set(LVGL_TEXT_FONT ${FONT_PUHUI_BASIC_20_4})
    set(LVGL_ICON_FONT ${FONT_AWESOME_20_4})
    set(DEFAULT_ASSETS ${ASSETS_XIAOZHI_PUHUI_COMMON_20_4_EMOJI_64})
elseif(CONFIG_BOARD_TYPE_ATK_DNESP32S3M_WIFI)
    set(BOARD_TYPE "atk-dnesp32s3m-wifi")
    set(LVGL_TEXT_FONT ${FONT_PUHUI_BASIC_16_4})
    set(LVGL_ICON_FONT ${FONT_AWESOME_16_4})
    set(DEFAULT_ASSETS ${ASSETS_XIAOZHI_PUHUI_COMMON_16_4_EMOJI_32})
elseif(CONFIG_BOARD_TYPE_ATK_DNESP32S3M_4G)
    set(BOARD_TYPE "atk-dnesp32s3m-4g")
    set(LVGL_TEXT_FONT ${FONT_PUHUI_BASIC_16_4})
    set(LVGL_ICON_FONT ${FONT_AWESOME_16_4})
    set(DEFAULT_ASSETS ${ASSETS_XIAOZHI_PUHUI_COMMON_16_4_EMOJI_32})
elseif(CONFIG_BOARD_TYPE_DU_CHATX)
    set(BOARD_TYPE "du-chatx")
    set(LVGL_TEXT_FONT ${FONT_PUHUI_BASIC_16_4})
    set(LVGL_ICON_FONT ${FONT_AWESOME_16_4})
    set(DEFAULT_ASSETS ${ASSETS_XIAOZHI_PUHUI_COMMON_16_4_EMOJI_32})
elseif(CONFIG_BOARD_TYPE_ESP32S3_Taiji_Pi)
    set(BOARD_TYPE "taiji-pi-s3")
    set(LVGL_TEXT_FONT ${FONT_PUHUI_BASIC_20_4})
    set(LVGL_ICON_FONT ${FONT_AWESOME_20_4})
    set(DEFAULT_ASSETS ${ASSETS_XIAOZHI_PUHUI_COMMON_20_4_EMOJI_64})
elseif(CONFIG_BOARD_TYPE_XINGZHI_Cube_0_85TFT_WIFI)
    set(BOARD_TYPE "xingzhi-cube-0.85tft-wifi")
    set(LVGL_TEXT_FONT ${FONT_PUHUI_BASIC_16_4})
    set(LVGL_ICON_FONT ${FONT_AWESOME_16_4})
    set(DEFAULT_ASSETS ${ASSETS_XIAOZHI_PUHUI_COMMON_16_4_EMOJI_32})
elseif(CONFIG_BOARD_TYPE_XINGZHI_Cube_0_85TFT_ML307)
    set(BOARD_TYPE "xingzhi-cube-0.85tft-ml307")
    set(LVGL_TEXT_FONT ${FONT_PUHUI_BASIC_16_4})
    set(LVGL_ICON_FONT ${FONT_AWESOME_16_4})
    set(DEFAULT_ASSETS ${ASSETS_XIAOZHI_PUHUI_COMMON_16_4_EMOJI_32})
elseif(CONFIG_BOARD_TYPE_XINGZHI_Cube_0_96OLED_WIFI)
    set(BOARD_TYPE "xingzhi-cube-0.96oled-wifi")
    set(LVGL_TEXT_FONT ${FONT_PUHUI_BASIC_14_1})
    set(LVGL_ICON_FONT ${FONT_AWESOME_14_1})
    set(DEFAULT_ASSETS ${ASSETS_XIAOZHI_PUHUI_COMMON_14_1})
elseif(CONFIG_BOARD_TYPE_XINGZHI_Cube_0_96OLED_ML307)
    set(BOARD_TYPE "xingzhi-cube-0.96oled-ml307")
    set(LVGL_TEXT_FONT ${FONT_PUHUI_BASIC_14_1})
    set(LVGL_ICON_FONT ${FONT_AWESOME_14_1})
    set(DEFAULT_ASSETS ${ASSETS_XIAOZHI_PUHUI_COMMON_14_1})
elseif(CONFIG_BOARD_TYPE_XINGZHI_Cube_1_54TFT_WIFI)
    set(BOARD_TYPE "xingzhi-cube-1.54tft-wifi")
    set(LVGL_TEXT_FONT ${FONT_PUHUI_BASIC_20_4})
    set(LVGL_ICON_FONT ${FONT_AWESOME_20_4})
    set(DEFAULT_ASSETS ${ASSETS_XIAOZHI_PUHUI_COMMON_20_4_EMOJI_64})
elseif(CONFIG_BOARD_TYPE_XINGZHI_Cube_1_54TFT_ML307)
    set(BOARD_TYPE "xingzhi-cube-1.54tft-ml307")
    set(LVGL_TEXT_FONT ${FONT_PUHUI_BASIC_20_4})
    set(LVGL_ICON_FONT ${FONT_AWESOME_20_4})
    set(DEFAULT_ASSETS ${ASSETS_XIAOZHI_PUHUI_COMMON_20_4_EMOJI_64})
elseif(CONFIG_BOARD_TYPE_SENSECAP_WATCHER)
    set(BOARD_TYPE "sensecap-watcher")
    set(LVGL_TEXT_FONT ${FONT_PUHUI_BASIC_30_4})
    set(LVGL_ICON_FONT ${FONT_AWESOME_20_4})
    set(DEFAULT_ASSETS ${ASSETS_XIAOZHI_PUHUI_COMMON_30_4_EMOJI_64})
elseif(CONFIG_BOARD_TYPE_DOIT_S3_AIBOX)
    set(BOARD_TYPE "doit-s3-aibox")
    set(DEFAULT_ASSETS ${ASSETS_XIAOZHI_WAKENET_ONLY})
elseif(CONFIG_BOARD_TYPE_MIXGO_NOVA)
    set(BOARD_TYPE "mixgo-nova")
    set(LVGL_TEXT_FONT ${FONT_PUHUI_BASIC_16_4})
    set(LVGL_ICON_FONT ${FONT_AWESOME_16_4})
    set(DEFAULT_ASSETS ${ASSETS_XIAOZHI_PUHUI_COMMON_16_4_EMOJI_32})
elseif(CONFIG_BOARD_TYPE_GENJUTECH_S3_1_54TFT)
    set(BOARD_TYPE "genjutech-s3-1.54tft")
    set(LVGL_TEXT_FONT ${FONT_PUHUI_BASIC_20_4})
    set(LVGL_ICON_FONT ${FONT_AWESOME_20_4})
    set(DEFAULT_ASSETS ${ASSETS_XIAOZHI_PUHUI_COMMON_20_4_EMOJI_64})
elseif(CONFIG_BOARD_TYPE_ESP32_CGC)
    set(BOARD_TYPE "esp32-cgc")
    set(LVGL_TEXT_FONT ${FONT_PUHUI_COMMON_14_1})
    set(LVGL_ICON_FONT ${FONT_AWESOME_14_1})
elseif(CONFIG_BOARD_TYPE_ESP32_CGC_144)
    set(BOARD_TYPE "esp32-cgc-144")
    set(LVGL_TEXT_FONT ${FONT_PUHUI_COMMON_14_1})
    set(LVGL_ICON_FONT ${FONT_AWESOME_14_1})
elseif(CONFIG_BOARD_TYPE_ESP_S3_LCD_EV_Board)
    set(BOARD_TYPE "esp-s3-lcd-ev-board")
    set(LVGL_TEXT_FONT ${FONT_PUHUI_BASIC_30_4})
    set(LVGL_ICON_FONT ${FONT_AWESOME_30_4})
    set(DEFAULT_ASSETS ${ASSETS_XIAOZHI_PUHUI_COMMON_30_4_EMOJI_64})
elseif(CONFIG_BOARD_TYPE_ESP_S3_LCD_EV_Board_2)
    set(BOARD_TYPE "esp-s3-lcd-ev-board-2")
    set(LVGL_TEXT_FONT ${FONT_PUHUI_BASIC_30_4})
    set(LVGL_ICON_FONT ${FONT_AWESOME_30_4})
    set(DEFAULT_ASSETS ${ASSETS_XIAOZHI_PUHUI_COMMON_30_4_EMOJI_64})
elseif(CONFIG_BOARD_TYPE_ZHENGCHEN_1_54TFT_WIFI)
    set(BOARD_TYPE "zhengchen-1.54tft-wifi")
    set(LVGL_TEXT_FONT ${FONT_PUHUI_BASIC_20_4})
    set(LVGL_ICON_FONT ${FONT_AWESOME_20_4})
    set(DEFAULT_ASSETS ${ASSETS_XIAOZHI_PUHUI_COMMON_20_4_EMOJI_64})
elseif(CONFIG_BOARD_TYPE_MINSI_K08_DUAL)
    set(BOARD_TYPE "minsi-k08-dual")
    set(LVGL_TEXT_FONT ${FONT_PUHUI_BASIC_20_4})
    set(LVGL_ICON_FONT ${FONT_AWESOME_20_4})
    set(DEFAULT_ASSETS ${ASSETS_XIAOZHI_PUHUI_COMMON_20_4_EMOJI_64})
elseif(CONFIG_BOARD_TYPE_ZHENGCHEN_1_54TFT_ML307)
    set(BOARD_TYPE "zhengchen-1.54tft-ml307")
    set(LVGL_TEXT_FONT ${FONT_PUHUI_BASIC_20_4})
    set(LVGL_ICON_FONT ${FONT_AWESOME_20_4})
    set(DEFAULT_ASSETS ${ASSETS_XIAOZHI_PUHUI_COMMON_20_4_EMOJI_64})
elseif(CONFIG_BOARD_TYPE_ESP32_S3_1_54_MUMA)
    set(BOARD_TYPE "sp-esp32-s3-1.54-muma")
    set(LVGL_TEXT_FONT ${FONT_PUHUI_BASIC_16_4})
    set(LVGL_ICON_FONT ${FONT_AWESOME_16_4})
    set(DEFAULT_ASSETS ${ASSETS_XIAOZHI_PUHUI_COMMON_16_4_EMOJI_32})
elseif(CONFIG_BOARD_TYPE_ESP32_S3_1_28_BOX)
    set(BOARD_TYPE "sp-esp32-s3-1.28-box")
    set(LVGL_TEXT_FONT ${FONT_PUHUI_BASIC_16_4})
    set(LVGL_ICON_FONT ${FONT_AWESOME_16_4})
    set(DEFAULT_ASSETS ${ASSETS_XIAOZHI_PUHUI_COMMON_16_4_EMOJI_64})
elseif(CONFIG_BOARD_TYPE_OTTO_ROBOT)
    set(BOARD_TYPE "otto-robot")
    set(LVGL_TEXT_FONT ${FONT_PUHUI_COMMON_16_4})
    set(LVGL_ICON_FONT ${FONT_AWESOME_16_4})
elseif(CONFIG_BOARD_TYPE_ELECTRON_BOT)
    set(BOARD_TYPE "electron-bot")
    set(LVGL_TEXT_FONT ${FONT_PUHUI_COMMON_20_4})
    set(LVGL_ICON_FONT ${FONT_AWESOME_20_4})
elseif(CONFIG_BOARD_TYPE_BREAD_COMPACT_WIFI_CAM)
    set(BOARD_TYPE "bread-compact-wifi-s3cam")
    set(LVGL_TEXT_FONT ${FONT_PUHUI_BASIC_16_4})
    set(LVGL_ICON_FONT ${FONT_AWESOME_16_4})
    set(DEFAULT_ASSETS ${ASSETS_XIAOZHI_PUHUI_COMMON_16_4_EMOJI_64})
elseif(CONFIG_BOARD_TYPE_JIUCHUAN)
    set(BOARD_TYPE "jiuchuan-s3")
    set(LVGL_TEXT_FONT ${FONT_PUHUI_BASIC_20_4})
    set(LVGL_ICON_FONT ${FONT_AWESOME_20_4})
    set(DEFAULT_ASSETS ${ASSETS_XIAOZHI_PUHUI_COMMON_20_4_EMOJI_64})
elseif(CONFIG_BOARD_TYPE_LABPLUS_MPYTHON_V3)
    set(BOARD_TYPE "labplus-mpython-v3")
    set(LVGL_TEXT_FONT ${FONT_PUHUI_BASIC_20_4})
    set(LVGL_ICON_FONT ${FONT_AWESOME_20_4})
    set(DEFAULT_ASSETS ${ASSETS_XIAOZHI_PUHUI_COMMON_20_4_EMOJI_64})
elseif(CONFIG_BOARD_TYPE_LABPLUS_LEDONG_V2)
    set(BOARD_TYPE "labplus-ledong-v2")
    set(LVGL_TEXT_FONT ${FONT_PUHUI_BASIC_20_4})
    set(LVGL_ICON_FONT ${FONT_AWESOME_20_4})
    set(DEFAULT_ASSETS ${ASSETS_XIAOZHI_PUHUI_COMMON_20_4_EMOJI_64})
elseif(CONFIG_BOARD_TYPE_SURFER_C3_1_14TFT)
    set(BOARD_TYPE "surfer-c3-1.14tft")
    set(LVGL_TEXT_FONT ${FONT_PUHUI_BASIC_20_4})
    set(LVGL_ICON_FONT ${FONT_AWESOME_20_4})
    set(DEFAULT_ASSETS ${ASSETS_XIAOZHI_S_PUHUI_COMMON_20_4_EMOJI_32})
endif()

file(GLOB BOARD_SOURCES
    ${CMAKE_CURRENT_SOURCE_DIR}/boards/${BOARD_TYPE}/*.cc
    ${CMAKE_CURRENT_SOURCE_DIR}/boards/${BOARD_TYPE}/*.c
)
list(APPEND SOURCES ${BOARD_SOURCES})

# Select audio processor according to Kconfig
if(CONFIG_USE_AUDIO_PROCESSOR)
    list(APPEND SOURCES "audio/processors/afe_audio_processor.cc")
else()
    list(APPEND SOURCES "audio/processors/no_audio_processor.cc")
endif()
if(CONFIG_USE_AFE_WAKE_WORD)
    list(APPEND SOURCES "audio/wake_words/afe_wake_word.cc")
elseif(CONFIG_USE_ESP_WAKE_WORD)
    list(APPEND SOURCES "audio/wake_words/esp_wake_word.cc")
elseif(CONFIG_USE_CUSTOM_WAKE_WORD)
    list(APPEND SOURCES "audio/wake_words/custom_wake_word.cc")
endif()

# Select language directory according to Kconfig
if(CONFIG_LANGUAGE_ZH_CN)
    set(LANG_DIR "zh-CN")
elseif(CONFIG_LANGUAGE_ZH_TW)
    set(LANG_DIR "zh-TW")
elseif(CONFIG_LANGUAGE_EN_US)
    set(LANG_DIR "en-US")
elseif(CONFIG_LANGUAGE_JA_JP)
    set(LANG_DIR "ja-JP")
elseif(CONFIG_LANGUAGE_KO_KR)
    set(LANG_DIR "ko-KR")
elseif(CONFIG_LANGUAGE_VI_VN)
    set(LANG_DIR "vi-VN")
elseif(CONFIG_LANGUAGE_TH_TH)
    set(LANG_DIR "th-TH")
elseif(CONFIG_LANGUAGE_DE_DE)
    set(LANG_DIR "de-DE")
elseif(CONFIG_LANGUAGE_FR_FR)
    set(LANG_DIR "fr-FR")
elseif(CONFIG_LANGUAGE_ES_ES)
    set(LANG_DIR "es-ES")
elseif(CONFIG_LANGUAGE_IT_IT)
    set(LANG_DIR "it-IT")
elseif(CONFIG_LANGUAGE_RU_RU)
    set(LANG_DIR "ru-RU")
elseif(CONFIG_LANGUAGE_AR_SA)
    set(LANG_DIR "ar-SA")
elseif(CONFIG_LANGUAGE_HI_IN)
    set(LANG_DIR "hi-IN")
elseif(CONFIG_LANGUAGE_PT_PT)
    set(LANG_DIR "pt-PT")
elseif(CONFIG_LANGUAGE_PL_PL)
    set(LANG_DIR "pl-PL")
elseif(CONFIG_LANGUAGE_CS_CZ)
    set(LANG_DIR "cs-CZ")
elseif(CONFIG_LANGUAGE_FI_FI)
    set(LANG_DIR "fi-FI")
elseif(CONFIG_LANGUAGE_TR_TR)
    set(LANG_DIR "tr-TR")
elseif(CONFIG_LANGUAGE_ID_ID)
    set(LANG_DIR "id-ID")
elseif(CONFIG_LANGUAGE_UK_UA)
    set(LANG_DIR "uk-UA")
elseif(CONFIG_LANGUAGE_RO_RO)
    set(LANG_DIR "ro-RO")
endif()

# Define generation path
set(LANG_JSON "${CMAKE_CURRENT_SOURCE_DIR}/assets/locales/${LANG_DIR}/language.json")
set(LANG_HEADER "${CMAKE_CURRENT_SOURCE_DIR}/assets/lang_config.h")
file(GLOB LANG_SOUNDS ${CMAKE_CURRENT_SOURCE_DIR}/assets/locales/${LANG_DIR}/*.ogg)
file(GLOB COMMON_SOUNDS ${CMAKE_CURRENT_SOURCE_DIR}/assets/common/*.ogg)

<<<<<<< HEAD
# 添加语音文件到嵌入列表
list(APPEND EMBED_FILES ${LANG_SOUNDS} ${COMMON_SOUNDS})

# 如果启用了Web内容，添加HTML、CSS和JS文件
if(CONFIG_ENABLE_WEB_CONTENT)
    message(STATUS "Embedding web content files")
    # 主HTML文件
    file(GLOB HTML_FILES ${CMAKE_CURRENT_SOURCE_DIR}/assets/html/*.html)
    # CSS文件
    file(GLOB CSS_FILES ${CMAKE_CURRENT_SOURCE_DIR}/assets/html/css/*.css)
    # JS文件
    file(GLOB JS_FILES ${CMAKE_CURRENT_SOURCE_DIR}/assets/html/js/*.js)
    
    # 添加到嵌入文件列表
    list(APPEND EMBED_FILES ${HTML_FILES} ${CSS_FILES} ${JS_FILES})
    
    # 输出找到的文件数量
    list(LENGTH HTML_FILES HTML_COUNT)
    list(LENGTH CSS_FILES CSS_COUNT)
    list(LENGTH JS_FILES JS_COUNT)
    message(STATUS "Found ${HTML_COUNT} HTML files, ${CSS_COUNT} CSS files, and ${JS_COUNT} JS files")
    
    # 调试: 输出所有文件名
    foreach(FILE ${HTML_FILES})
        get_filename_component(FILENAME ${FILE} NAME)
        message(STATUS "  HTML: ${FILENAME}")
    endforeach()
    foreach(FILE ${CSS_FILES})
        get_filename_component(FILENAME ${FILE} NAME)
        message(STATUS "  CSS: ${FILENAME}")
    endforeach()
    foreach(FILE ${JS_FILES})
        get_filename_component(FILENAME ${FILE} NAME)
        message(STATUS "  JS: ${FILENAME}")
    endforeach()
endif()

# 如果目标芯片是 ESP32，则排除特定文件
=======
# If target chip is ESP32, exclude specific files to avoid build errors
>>>>>>> 76c19a0f
if(CONFIG_IDF_TARGET_ESP32)
    list(REMOVE_ITEM SOURCES "audio/codecs/box_audio_codec.cc"
                             "audio/codecs/es8388_audio_codec.cc"
                             "audio/codecs/es8389_audio_codec.cc"
                             "led/gpio_led.cc"
                             )
endif()

# 添加外部扩展组件文件
file(GLOB EXT_SOURCES ${CMAKE_CURRENT_SOURCE_DIR}/ext/*.cc)
file(GLOB EXT_HEADERS ${CMAKE_CURRENT_SOURCE_DIR}/ext/include/*.h)
list(APPEND SOURCES ${EXT_SOURCES})
list(APPEND INCLUDE_DIRS ${CMAKE_CURRENT_SOURCE_DIR}/ext ${CMAKE_CURRENT_SOURCE_DIR}/ext/include)

idf_component_register(SRCS ${SOURCES}
                    EMBED_FILES ${EMBED_FILES}
                    INCLUDE_DIRS ${INCLUDE_DIRS}
                    REQUIRES ${COMPONENT_REQUIRES}
                    WHOLE_ARCHIVE
                    )

# Use target_compile_definitions to define BOARD_TYPE, BOARD_NAME
# If BOARD_NAME is empty, use BOARD_TYPE
if(NOT BOARD_NAME)
    set(BOARD_NAME ${BOARD_TYPE})
endif()
target_compile_definitions(${COMPONENT_LIB}
                    PRIVATE BOARD_TYPE=\"${BOARD_TYPE}\" BOARD_NAME=\"${BOARD_NAME}\"
                    PRIVATE DEFAULT_ASSETS=\"${DEFAULT_ASSETS}\" LVGL_TEXT_FONT=${LVGL_TEXT_FONT} LVGL_ICON_FONT=${LVGL_ICON_FONT}
                    )

# Add generation rules
add_custom_command(
    OUTPUT ${LANG_HEADER}
    COMMAND python ${PROJECT_DIR}/scripts/gen_lang.py
            --language "${LANG_DIR}"
            --output "${LANG_HEADER}"
    DEPENDS
        ${LANG_JSON}
        ${PROJECT_DIR}/scripts/gen_lang.py
    COMMENT "Generating ${LANG_DIR} language config"
)

# Force build generation dependencies
add_custom_target(lang_header ALL
    DEPENDS ${LANG_HEADER}
)

if(CONFIG_BOARD_TYPE_ESP_HI)
set(URL "https://github.com/espressif2022/image_player/raw/main/test_apps/test_8bit")
set(SPIFFS_DIR "${CMAKE_BINARY_DIR}/emoji")
file(MAKE_DIRECTORY ${SPIFFS_DIR})

# List all files to download
set(FILES_TO_DOWNLOAD "")
list(APPEND FILES_TO_DOWNLOAD "Anger_enter.aaf" "Anger_loop.aaf" "Anger_return.aaf")
list(APPEND FILES_TO_DOWNLOAD "happy_enter.aaf" "happy_loop.aaf" "happ_return.aaf")
list(APPEND FILES_TO_DOWNLOAD "sad_enter.aaf" "sad_loop.aaf" "sad_return.aaf")
list(APPEND FILES_TO_DOWNLOAD "scorn_enter.aaf" "scorn_loop.aaf" "scorn_return.aaf")
list(APPEND FILES_TO_DOWNLOAD "left_enter.aaf" "left_loop.aaf" "left_return.aaf")
list(APPEND FILES_TO_DOWNLOAD "right_enter.aaf" "right_loop.aaf" "right_return.aaf")
list(APPEND FILES_TO_DOWNLOAD "asking.aaf" "blink_once.aaf" "blink_quick.aaf")
list(APPEND FILES_TO_DOWNLOAD "connecting.aaf" "panic_enter.aaf" "panic_loop.aaf")
list(APPEND FILES_TO_DOWNLOAD "panic_return.aaf" "wake.aaf")

foreach(FILENAME IN LISTS FILES_TO_DOWNLOAD)
    set(REMOTE_FILE "${URL}/${FILENAME}")
    set(LOCAL_FILE "${SPIFFS_DIR}/${FILENAME}")
    
    # Check if local file exists
    if(EXISTS ${LOCAL_FILE})
        message(STATUS "File ${FILENAME} already exists, skipping download")
    else()
        message(STATUS "Downloading ${FILENAME}")
        file(DOWNLOAD ${REMOTE_FILE} ${LOCAL_FILE}
             STATUS DOWNLOAD_STATUS)
        list(GET DOWNLOAD_STATUS 0 STATUS_CODE)
        if(NOT STATUS_CODE EQUAL 0)
            message(FATAL_ERROR "Failed to download ${FILENAME} from ${URL}")
        endif()
    endif()
endforeach()

spiffs_create_partition_assets(
    assets_A
    ${SPIFFS_DIR}
    FLASH_IN_PROJECT
    MMAP_FILE_SUPPORT_FORMAT ".aaf"
)
endif()

if(CONFIG_BOARD_TYPE_ECHOEAR)

idf_build_get_property(build_components BUILD_COMPONENTS)
foreach(COMPONENT ${build_components})
    if(COMPONENT MATCHES "esp_emote_gfx" OR COMPONENT MATCHES "espressif2022__esp_emote_gfx")
        set(EMOTE_GFX_COMPONENT ${COMPONENT})
        idf_component_get_property(EMOTE_GFX_COMPONENT_PATH ${EMOTE_GFX_COMPONENT} COMPONENT_DIR)
        set(SPIFFS_DIR "${EMOTE_GFX_COMPONENT_PATH}/emoji_normal")
        break()
    endif()
endforeach()

spiffs_create_partition_assets(
    assets_A
    ${SPIFFS_DIR}
    FLASH_IN_PROJECT
    MMAP_FILE_SUPPORT_FORMAT ".aaf, ttf, bin"
    IMPORT_INC_PATH ${CMAKE_CURRENT_SOURCE_DIR}/boards/${BOARD_TYPE}
)
endif()

# Font configuration validation function
function(validate_font_config board_name text_font default_assets)
    if(text_font)
        # Check if DEFAULT_ASSETS contains font
        if(default_assets AND default_assets MATCHES "font_")
            # Rule 1: If DEFAULT_ASSETS uses font, LVGL_TEXT_FONT must be BASIC
            if(NOT text_font MATCHES "basic")
                message(FATAL_ERROR "Font config error for ${board_name}: DEFAULT_ASSETS contains COMMON font but LVGL_TEXT_FONT is not BASIC (${text_font})")
            endif()
        else()
            # Rule 2: If no DEFAULT_ASSETS or DEFAULT_ASSETS doesn't contain font_, LVGL_TEXT_FONT must not be BASIC
            if(text_font MATCHES "basic")
                message(FATAL_ERROR "Font config error for ${board_name}: No DEFAULT_ASSETS with COMMON font but LVGL_TEXT_FONT is not COMMON (${text_font})")
            endif()
        endif()
        # Pass validation
        message(STATUS "Font config validation passed for ${board_name}: LVGL_TEXT_FONT=${text_font}, DEFAULT_ASSETS=${default_assets}")
    endif()
endfunction()

# DEFAULT_ASSETS prefix validation function
function(validate_default_assets_prefix board_name default_assets)
    if(default_assets)
        # Check for ESP32S3/P4 target - DEFAULT_ASSETS cannot start with "wn9s_"
        if(CONFIG_IDF_TARGET_ESP32S3 OR CONFIG_IDF_TARGET_ESP32P4)
            if(default_assets MATCHES "^wn9s_")
                message(FATAL_ERROR "Assets config error for ${board_name}: DEFAULT_ASSETS cannot start with 'wn9s_' for ESP32S3 target (${default_assets})")
            endif()
        endif()
        
        # Check for ESP32C3/C6 target - DEFAULT_ASSETS cannot start with "wn9_"
        if(CONFIG_IDF_TARGET_ESP32C3 OR CONFIG_IDF_TARGET_ESP32C6)
            if(default_assets MATCHES "^wn9_")
                message(FATAL_ERROR "Assets config error for ${board_name}: DEFAULT_ASSETS cannot start with 'wn9_' for ESP32C3/C6 target (${default_assets})")
            endif()
        endif()
        
        # Pass validation
        message(STATUS "Assets prefix validation passed for ${board_name}: DEFAULT_ASSETS=${default_assets}")
    endif()
endfunction()

# Global font configuration validation
# This will validate the current board's font configuration
if(LVGL_TEXT_FONT)
    validate_font_config("${BOARD_TYPE}" "${LVGL_TEXT_FONT}" "${DEFAULT_ASSETS}")
endif()

# Global DEFAULT_ASSETS prefix validation
# This will validate the current board's DEFAULT_ASSETS prefix configuration
if(DEFAULT_ASSETS)
    validate_default_assets_prefix("${BOARD_TYPE}" "${DEFAULT_ASSETS}")
endif()

# Function to get local assets file path (handles both URL and local file)
function(get_assets_local_file assets_source assets_local_file_var)
    # Check if it's a URL (starts with http:// or https://)
    if(assets_source MATCHES "^https?://")
        # It's a URL, download it
        get_filename_component(ASSETS_FILENAME "${assets_source}" NAME)
        set(ASSETS_LOCAL_FILE "${CMAKE_BINARY_DIR}/${ASSETS_FILENAME}")
        set(ASSETS_TEMP_FILE "${CMAKE_BINARY_DIR}/${ASSETS_FILENAME}.tmp")
        
        # Check if local file exists
        if(EXISTS ${ASSETS_LOCAL_FILE})
            message(STATUS "Assets file ${ASSETS_FILENAME} already exists, skipping download")
        else()
            message(STATUS "Downloading ${ASSETS_FILENAME}")
            
            # Clean up any existing temp file
            if(EXISTS ${ASSETS_TEMP_FILE})
                file(REMOVE ${ASSETS_TEMP_FILE})
            endif()
            
            # Download to temporary file first
            file(DOWNLOAD ${assets_source} ${ASSETS_TEMP_FILE}
                 STATUS DOWNLOAD_STATUS)
            list(GET DOWNLOAD_STATUS 0 STATUS_CODE)
            if(NOT STATUS_CODE EQUAL 0)
                # Clean up temp file on failure
                if(EXISTS ${ASSETS_TEMP_FILE})
                    file(REMOVE ${ASSETS_TEMP_FILE})
                endif()
                message(FATAL_ERROR "Failed to download ${ASSETS_FILENAME} from ${assets_source}")
            endif()
            
            # Move temp file to final location (atomic operation)
            file(RENAME ${ASSETS_TEMP_FILE} ${ASSETS_LOCAL_FILE})
            message(STATUS "Successfully downloaded ${ASSETS_FILENAME}")
        endif()
    else()
        # It's a local file path
        if(IS_ABSOLUTE "${assets_source}")
            set(ASSETS_LOCAL_FILE "${assets_source}")
        else()
            set(ASSETS_LOCAL_FILE "${CMAKE_CURRENT_SOURCE_DIR}/${assets_source}")
        endif()
        
        # Check if local file exists
        if(NOT EXISTS ${ASSETS_LOCAL_FILE})
            message(FATAL_ERROR "Assets file not found: ${ASSETS_LOCAL_FILE}")
        endif()
        
        message(STATUS "Using assets file: ${ASSETS_LOCAL_FILE}")
    endif()
    
    set(${assets_local_file_var} ${ASSETS_LOCAL_FILE} PARENT_SCOPE)
endfunction()

# Flash assets based on configuration
if(CONFIG_FLASH_DEFAULT_ASSETS)
    # Flash default assets
    if(DEFAULT_ASSETS)
        get_assets_local_file("${DEFAULT_ASSETS}" ASSETS_LOCAL_FILE)
        esptool_py_flash_to_partition(flash "assets" "${ASSETS_LOCAL_FILE}")
        message(STATUS "Default assets download and flash configured: ${DEFAULT_ASSETS} -> assets partition")
    else()
        message(WARNING "FLASH_DEFAULT_ASSETS is enabled but no DEFAULT_ASSETS is defined for board ${BOARD_TYPE}")
    endif()
elseif(CONFIG_FLASH_CUSTOM_ASSETS)
    # Flash custom assets
    get_assets_local_file("${CONFIG_CUSTOM_ASSETS_FILE}" ASSETS_LOCAL_FILE)
    esptool_py_flash_to_partition(flash "assets" "${ASSETS_LOCAL_FILE}")
    message(STATUS "Custom assets flash configured: ${ASSETS_LOCAL_FILE} -> assets partition")
elseif(CONFIG_FLASH_NONE_ASSETS)
    message(STATUS "Assets flashing disabled (FLASH_NONE_ASSETS)")
endif()<|MERGE_RESOLUTION|>--- conflicted
+++ resolved
@@ -88,7 +88,6 @@
             "location/location.cc"
             )
 
-<<<<<<< HEAD
 set(INCLUDE_DIRS "." "display" "audio" "protocols" "audio_processing" "location" "vehicle" "vision" "ai" "web")
 
 # HTML文件列表 - 只在启用web内容时使用
@@ -194,9 +193,7 @@
 list(APPEND SOURCES ${IOT_THINGS_SOURCES})
 list(APPEND SOURCES ${PROTOCOLS_SOURCES})
 list(APPEND SOURCES ${VEHICLE_SOURCES})
-=======
 set(INCLUDE_DIRS "." "display" "display/lvgl_display" "audio" "protocols")
->>>>>>> 76c19a0f
 
 # Add board common files
 file(GLOB BOARD_COMMON_SOURCES ${CMAKE_CURRENT_SOURCE_DIR}/boards/common/*.cc)
@@ -717,7 +714,6 @@
 file(GLOB LANG_SOUNDS ${CMAKE_CURRENT_SOURCE_DIR}/assets/locales/${LANG_DIR}/*.ogg)
 file(GLOB COMMON_SOUNDS ${CMAKE_CURRENT_SOURCE_DIR}/assets/common/*.ogg)
 
-<<<<<<< HEAD
 # 添加语音文件到嵌入列表
 list(APPEND EMBED_FILES ${LANG_SOUNDS} ${COMMON_SOUNDS})
 
@@ -755,10 +751,7 @@
     endforeach()
 endif()
 
-# 如果目标芯片是 ESP32，则排除特定文件
-=======
 # If target chip is ESP32, exclude specific files to avoid build errors
->>>>>>> 76c19a0f
 if(CONFIG_IDF_TARGET_ESP32)
     list(REMOVE_ITEM SOURCES "audio/codecs/box_audio_codec.cc"
                              "audio/codecs/es8388_audio_codec.cc"
