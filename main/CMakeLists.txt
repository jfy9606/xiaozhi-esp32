# Define source files
set(SOURCES "audio/audio_codec.cc"
            "audio/audio_service.cc"
            "audio/codecs/no_audio_codec.cc"
            "audio/codecs/box_audio_codec.cc"
            "audio/codecs/es8311_audio_codec.cc"
            "audio/codecs/es8374_audio_codec.cc"
            "audio/codecs/es8388_audio_codec.cc"
            "audio/codecs/es8389_audio_codec.cc"
            "audio/codecs/dummy_audio_codec.cc"
            "audio/processors/audio_debugger.cc"
            "led/single_led.cc"
            "led/circular_strip.cc"
            "led/gpio_led.cc"
            "display/display.cc"
            "display/lcd_display.cc"
            "display/oled_display.cc"
            "display/lvgl_display/lvgl_display.cc"
            "display/lvgl_display/emoji_collection.cc"
            "display/lvgl_display/lvgl_theme.cc"
            "display/lvgl_display/lvgl_font.cc"
            "display/lvgl_display/lvgl_image.cc"
            "display/lvgl_display/gif/lvgl_gif.cc"
            "display/lvgl_display/gif/gifdec.c"
            "display/lvgl_display/jpg/image_to_jpeg.cpp"
            "display/lvgl_display/jpg/jpeg_encoder.cpp"
            "protocols/protocol.cc"
            "protocols/mqtt_protocol.cc"
            "protocols/websocket_protocol.cc"
            "mcp_server.cc"
            "system_info.cc"
            "application.cc"
            "ota.cc"
            "settings.cc"
            "device_state_event.cc"
            "assets.cc"
            "main.cc"
            "components.cc"
            "vehicle/vehicle.cc"
            "ai/ai.cc"
            "vision/vision.cc"
            "iot/things/motor.cc"
            "iot/things/servo.cc"
            "iot/things/us.cc"
            "iot/things/battery.cc"
            "iot/things/imu.cc"
            "iot/things/lamp.cc"
            "iot/things/light.cc"
            "iot/things/screen.cc"
            "iot/things/speaker.cc"
            "ext/pcf8575.cc"
            "ext/lu9685.cc"
            "web/web.cc"
            "web/api.cc"
            "location/location.cc"
            )

<<<<<<< HEAD
set(INCLUDE_DIRS "." "display" "audio" "protocols" "audio_processing" "location" "vehicle" "vision" "ai" "web")

# HTML文件列表 - 只在启用web内容时使用
set(EMBED_FILES "")
if(CONFIG_ENABLE_WEB_SERVER AND CONFIG_ENABLE_WEB_CONTENT)
    # 指定绝对路径，确保正确找到HTML文件
    set(HTML_FILES "${CMAKE_CURRENT_SOURCE_DIR}/assets/html/index.html"
                   "${CMAKE_CURRENT_SOURCE_DIR}/assets/html/vehicle.html"
                   "${CMAKE_CURRENT_SOURCE_DIR}/assets/html/vision.html"
                   "${CMAKE_CURRENT_SOURCE_DIR}/assets/html/servo_control.html"
                   "${CMAKE_CURRENT_SOURCE_DIR}/assets/html/ai.html"
                   "${CMAKE_CURRENT_SOURCE_DIR}/assets/html/location.html"
                   "${CMAKE_CURRENT_SOURCE_DIR}/assets/html/device_config.html"
                   "${CMAKE_CURRENT_SOURCE_DIR}/assets/html/settings.html"
                   "${CMAKE_CURRENT_SOURCE_DIR}/assets/html/audio_control.html")
    
    # JavaScript文件列表
    file(GLOB JS_FILES "${CMAKE_CURRENT_SOURCE_DIR}/assets/html/js/*.js")
    
    # CSS文件列表
    file(GLOB CSS_FILES "${CMAKE_CURRENT_SOURCE_DIR}/assets/html/css/*.css")
    
    # 检查HTML文件是否存在并添加到EMBED_FILES
    foreach(HTML_FILE ${HTML_FILES})
        if(NOT EXISTS ${HTML_FILE})
            message(WARNING "HTML文件不存在: ${HTML_FILE}")
        else()
            message(STATUS "找到HTML文件: ${HTML_FILE}")
            list(APPEND EMBED_FILES ${HTML_FILE})
        endif()
    endforeach()
    
    # 检查和处理JavaScript文件
    foreach(JS_FILE ${JS_FILES})
        if(NOT EXISTS ${JS_FILE})
            message(WARNING "JavaScript文件不存在: ${JS_FILE}")
        else()
            get_filename_component(JS_FILENAME ${JS_FILE} NAME)
            message(STATUS "找到JavaScript文件: ${JS_FILE} -> ${JS_FILENAME}")
            list(APPEND EMBED_FILES ${JS_FILE})
        endif()
    endforeach()
    
    # 检查和处理CSS文件
    foreach(CSS_FILE ${CSS_FILES})
        if(NOT EXISTS ${CSS_FILE})
            message(WARNING "CSS文件不存在: ${CSS_FILE}")
        else()
            get_filename_component(CSS_FILENAME ${CSS_FILE} NAME)
            message(STATUS "找到CSS文件: ${CSS_FILE} -> ${CSS_FILENAME}")
            list(APPEND EMBED_FILES ${CSS_FILE})
        endif()
    endforeach()
    
    # 显示嵌入文件的统计信息
    list(LENGTH JS_FILES JS_FILES_LENGTH)
    list(LENGTH CSS_FILES CSS_FILES_LENGTH)
    list(LENGTH HTML_FILES HTML_FILES_LENGTH)
    
    message(STATUS "HTML、JavaScript和CSS文件将被嵌入到固件中：")
    message(STATUS "HTML文件数量: ${HTML_FILES_LENGTH}")
    message(STATUS "JS文件数量: ${JS_FILES_LENGTH}")
    message(STATUS "CSS文件数量: ${CSS_FILES_LENGTH}")
    
    # 计算嵌入文件总数
    list(LENGTH EMBED_FILES EMBED_FILES_LENGTH)
    message(STATUS "总共嵌入文件数量: ${EMBED_FILES_LENGTH}")
endif()

# 根据配置添加Web组件
if(CONFIG_ENABLE_WEB_SERVER)
    # Web组件已包含在SOURCES中
    list(APPEND INCLUDE_DIRS "web")
    list(APPEND INCLUDE_DIRS "assets/html")
    
    # 添加web组件所需依赖
    if(NOT DEFINED COMPONENT_REQUIRES)
        set(COMPONENT_REQUIRES "")
    endif()
    list(APPEND COMPONENT_REQUIRES "lwip" "esp_http_server")
endif()

# 根据配置添加Location组件
if(CONFIG_ENABLE_LOCATION_CONTROLLER)
    # Location组件已包含在SOURCES中
    message(STATUS "位置定位组件已启用")
endif()

# 使用file(GLOB...)来收集额外的源文件
file(GLOB IOT_THINGS_SOURCES ${CMAKE_CURRENT_SOURCE_DIR}/iot/things/*.cc)

# 收集其他protocols文件(排除已经明确列出的主要文件)
file(GLOB_RECURSE ALL_PROTOCOLS_SOURCES ${CMAKE_CURRENT_SOURCE_DIR}/protocols/*.cc)
list(FILTER ALL_PROTOCOLS_SOURCES EXCLUDE REGEX ".*(protocol|mqtt_protocol|websocket_protocol)\\.cc$")
set(PROTOCOLS_SOURCES ${ALL_PROTOCOLS_SOURCES})

# 收集其他vehicle组件文件(排除已经明确列出的主要文件)
file(GLOB ADDITIONAL_VEHICLE_SOURCES ${CMAKE_CURRENT_SOURCE_DIR}/vehicle/*.cc)
list(FILTER ADDITIONAL_VEHICLE_SOURCES EXCLUDE REGEX ".*vehicle\\.cc$")
set(VEHICLE_SOURCES ${ADDITIONAL_VEHICLE_SOURCES})

# 将所有收集的文件添加到SOURCES列表
list(APPEND SOURCES ${IOT_THINGS_SOURCES})
list(APPEND SOURCES ${PROTOCOLS_SOURCES})
list(APPEND SOURCES ${VEHICLE_SOURCES})
set(INCLUDE_DIRS "." "display" "display/lvgl_display" "audio" "protocols")
=======
set(INCLUDE_DIRS "." "display" "display/lvgl_display" "display/lvgl_display/jpg" "audio" "protocols")
>>>>>>> d2e99bae

# Add board common files
file(GLOB BOARD_COMMON_SOURCES ${CMAKE_CURRENT_SOURCE_DIR}/boards/common/*.cc)
list(APPEND SOURCES ${BOARD_COMMON_SOURCES})
list(APPEND INCLUDE_DIRS ${CMAKE_CURRENT_SOURCE_DIR}/boards/common)

idf_build_get_property(build_components BUILD_COMPONENTS)

# Set default BUILTIN_TEXT_FONT and BUILTIN_ICON_FONT
set(BUILTIN_TEXT_FONT font_puhui_14_1)
set(BUILTIN_ICON_FONT font_awesome_14_1)

# Add board files according to BOARD_TYPE
# Set default assets if the board uses partition table V2
if(CONFIG_BOARD_TYPE_BREAD_COMPACT_WIFI)
    set(BOARD_TYPE "bread-compact-wifi")
    set(BUILTIN_TEXT_FONT font_puhui_basic_14_1)
    set(BUILTIN_ICON_FONT font_awesome_14_1)
elseif(CONFIG_BOARD_TYPE_BREAD_COMPACT_ML307)
    set(BOARD_TYPE "bread-compact-ml307")
    set(BUILTIN_TEXT_FONT font_puhui_basic_14_1)
    set(BUILTIN_ICON_FONT font_awesome_14_1)
elseif(CONFIG_BOARD_TYPE_BREAD_COMPACT_ESP32)
    set(BOARD_TYPE "bread-compact-esp32")
elseif(CONFIG_BOARD_TYPE_BREAD_COMPACT_ESP32_LCD)
    set(BOARD_TYPE "bread-compact-esp32-lcd")
    set(BUILTIN_TEXT_FONT font_puhui_14_1)
    set(BUILTIN_ICON_FONT font_awesome_14_1)
elseif(CONFIG_BOARD_TYPE_DF_K10)
    set(BOARD_TYPE "df-k10")
    set(BUILTIN_TEXT_FONT font_puhui_basic_20_4)
    set(BUILTIN_ICON_FONT font_awesome_20_4)
    set(DEFAULT_EMOJI_COLLECTION twemoji_64)
elseif(CONFIG_BOARD_TYPE_DF_S3_AI_CAM)
    set(BOARD_TYPE "df-s3-ai-cam")
elseif(CONFIG_BOARD_TYPE_ESP_BOX_3)
    set(BOARD_TYPE "esp-box-3")
    set(BUILTIN_TEXT_FONT font_puhui_basic_20_4)
    set(BUILTIN_ICON_FONT font_awesome_20_4)
    set(DEFAULT_EMOJI_COLLECTION twemoji_64)
elseif(CONFIG_BOARD_TYPE_ESP_BOX)
    set(BOARD_TYPE "esp-box")
    set(BUILTIN_TEXT_FONT font_puhui_basic_20_4)
    set(BUILTIN_ICON_FONT font_awesome_20_4)
    set(DEFAULT_EMOJI_COLLECTION twemoji_64)
elseif(CONFIG_BOARD_TYPE_ESP_BOX_LITE)
    set(BOARD_TYPE "esp-box-lite")
    set(BUILTIN_TEXT_FONT font_puhui_basic_20_4)
    set(BUILTIN_ICON_FONT font_awesome_20_4)
    set(DEFAULT_EMOJI_COLLECTION twemoji_64)
elseif(CONFIG_BOARD_TYPE_KEVIN_BOX_1)
    set(BOARD_TYPE "kevin-box-1")
    set(BUILTIN_TEXT_FONT font_puhui_basic_14_1)
    set(BUILTIN_ICON_FONT font_awesome_14_1)
elseif(CONFIG_BOARD_TYPE_KEVIN_BOX_2)
    set(BOARD_TYPE "kevin-box-2")
    set(BUILTIN_TEXT_FONT font_puhui_basic_14_1)
    set(BUILTIN_ICON_FONT font_awesome_14_1)
elseif(CONFIG_BOARD_TYPE_KEVIN_C3)
    set(BOARD_TYPE "kevin-c3")
elseif(CONFIG_BOARD_TYPE_KEVIN_SP_V3_DEV)
    set(BOARD_TYPE "kevin-sp-v3-dev")
    set(BUILTIN_TEXT_FONT font_puhui_basic_20_4)
    set(BUILTIN_ICON_FONT font_awesome_20_4)
    set(DEFAULT_EMOJI_COLLECTION twemoji_64)
elseif(CONFIG_BOARD_TYPE_KEVIN_SP_V4_DEV)
    set(BOARD_TYPE "kevin-sp-v4-dev")
    set(BUILTIN_TEXT_FONT font_puhui_basic_20_4)
    set(BUILTIN_ICON_FONT font_awesome_20_4)
    set(DEFAULT_EMOJI_COLLECTION twemoji_64)
elseif(CONFIG_BOARD_TYPE_KEVIN_YUYING_313LCD)
    set(BOARD_TYPE "kevin-yuying-313lcd")
    set(BUILTIN_TEXT_FONT font_puhui_basic_30_4)
    set(BUILTIN_ICON_FONT font_awesome_30_4)
    set(DEFAULT_EMOJI_COLLECTION twemoji_64)
elseif(CONFIG_BOARD_TYPE_LICHUANG_DEV)
    set(BOARD_TYPE "lichuang-dev")
    set(BUILTIN_TEXT_FONT font_puhui_basic_20_4)
    set(BUILTIN_ICON_FONT font_awesome_20_4)
    set(DEFAULT_EMOJI_COLLECTION twemoji_64)
elseif(CONFIG_BOARD_TYPE_LICHUANG_C3_DEV)
    set(BOARD_TYPE "lichuang-c3-dev")
    set(BUILTIN_TEXT_FONT font_puhui_basic_20_4)
    set(BUILTIN_ICON_FONT font_awesome_20_4)
    set(DEFAULT_EMOJI_COLLECTION twemoji_32)
elseif(CONFIG_BOARD_TYPE_MAGICLICK_2P4)
    set(BOARD_TYPE "magiclick-2p4")
    set(BUILTIN_TEXT_FONT font_puhui_basic_16_4)
    set(BUILTIN_ICON_FONT font_awesome_16_4)
    set(DEFAULT_EMOJI_COLLECTION twemoji_32)
elseif(CONFIG_BOARD_TYPE_MAGICLICK_2P5)
    set(BOARD_TYPE "magiclick-2p5")
    set(BUILTIN_TEXT_FONT font_puhui_basic_16_4)
    set(BUILTIN_ICON_FONT font_awesome_16_4)
    set(DEFAULT_EMOJI_COLLECTION twemoji_32)
elseif(CONFIG_BOARD_TYPE_MAGICLICK_C3)
    set(BOARD_TYPE "magiclick-c3")
    set(BUILTIN_TEXT_FONT font_puhui_basic_16_4)
    set(BUILTIN_ICON_FONT font_awesome_16_4)
    set(DEFAULT_EMOJI_COLLECTION twemoji_32)
elseif(CONFIG_BOARD_TYPE_MAGICLICK_C3_V2)
    set(BOARD_TYPE "magiclick-c3-v2")
    set(BUILTIN_TEXT_FONT font_puhui_basic_16_4)
    set(BUILTIN_ICON_FONT font_awesome_16_4)
    set(DEFAULT_EMOJI_COLLECTION twemoji_32)
elseif(CONFIG_BOARD_TYPE_M5STACK_CORE_S3)
    set(BOARD_TYPE "m5stack-core-s3")
    set(BUILTIN_TEXT_FONT font_puhui_basic_20_4)
    set(BUILTIN_ICON_FONT font_awesome_20_4)
    set(DEFAULT_EMOJI_COLLECTION twemoji_64)
elseif(CONFIG_BOARD_TYPE_M5STACK_CORE_TAB5)
    set(BOARD_TYPE "m5stack-tab5")
    set(BUILTIN_TEXT_FONT font_puhui_basic_30_4)
    set(BUILTIN_ICON_FONT font_awesome_30_4)
    set(DEFAULT_EMOJI_COLLECTION twemoji_64)
elseif(CONFIG_BOARD_TYPE_ATOMS3_ECHO_BASE)
    set(BOARD_TYPE "atoms3-echo-base")
    set(BUILTIN_TEXT_FONT font_puhui_basic_16_4)
    set(BUILTIN_ICON_FONT font_awesome_16_4)
    set(DEFAULT_EMOJI_COLLECTION twemoji_32)
elseif(CONFIG_BOARD_TYPE_ATOMS3R_ECHO_BASE)
    set(BOARD_TYPE "atoms3r-echo-base")
    set(BUILTIN_TEXT_FONT font_puhui_basic_16_4)
    set(BUILTIN_ICON_FONT font_awesome_16_4)
    set(DEFAULT_EMOJI_COLLECTION twemoji_32)
elseif(CONFIG_BOARD_TYPE_ATOMS3R_CAM_M12_ECHO_BASE)
    set(BOARD_TYPE "atoms3r-cam-m12-echo-base")
elseif(CONFIG_BOARD_TYPE_ATOM_ECHOS3R)
    set(BOARD_TYPE "atom-echos3r")
elseif(CONFIG_BOARD_TYPE_ATOMMATRIX_ECHO_BASE)
    set(BOARD_TYPE "atommatrix-echo-base")
elseif(CONFIG_BOARD_TYPE_XMINI_C3_V3)
    set(BOARD_TYPE "xmini-c3-v3")
    set(BUILTIN_TEXT_FONT font_puhui_basic_14_1)
    set(BUILTIN_ICON_FONT font_awesome_14_1)
elseif(CONFIG_BOARD_TYPE_XMINI_C3_4G)
    set(BOARD_TYPE "xmini-c3-4g")
    set(BUILTIN_TEXT_FONT font_puhui_basic_14_1)
    set(BUILTIN_ICON_FONT font_awesome_14_1)
elseif(CONFIG_BOARD_TYPE_XMINI_C3)
    set(BOARD_TYPE "xmini-c3")
    set(BUILTIN_TEXT_FONT font_puhui_basic_14_1)
    set(BUILTIN_ICON_FONT font_awesome_14_1)
elseif(CONFIG_BOARD_TYPE_ESP32S3_KORVO2_V3)
    set(BOARD_TYPE "esp32s3-korvo2-v3")
    set(BUILTIN_TEXT_FONT font_puhui_basic_20_4)
    set(BUILTIN_ICON_FONT font_awesome_20_4)
    set(DEFAULT_EMOJI_COLLECTION twemoji_64)
elseif(CONFIG_BOARD_TYPE_ESP_SPARKBOT)
    set(BOARD_TYPE "esp-sparkbot")
    set(BUILTIN_TEXT_FONT font_puhui_basic_20_4)
    set(BUILTIN_ICON_FONT font_awesome_20_4)
    set(DEFAULT_EMOJI_COLLECTION twemoji_64)
elseif(CONFIG_BOARD_TYPE_ESP_SPOT_S3)
    set(BOARD_TYPE "esp-spot-s3")
elseif(CONFIG_BOARD_TYPE_ESP_HI)
    set(BOARD_TYPE "esp-hi")
    # Set ESP_HI emoji directory for DEFAULT_ASSETS_EXTRA_FILES
    set(DEFAULT_ASSETS_EXTRA_FILES "${CMAKE_BINARY_DIR}/emoji")
elseif(CONFIG_BOARD_TYPE_ECHOEAR)
    set(BOARD_TYPE "echoear")
    set(BUILTIN_TEXT_FONT font_puhui_20_4)
    set(BUILTIN_ICON_FONT font_awesome_20_4)
    # Find esp_emote_gfx component for ECHOEAR extra files
    foreach(COMPONENT ${build_components})
        if(COMPONENT MATCHES "esp_emote_gfx" OR COMPONENT MATCHES "espressif2022__esp_emote_gfx")
            set(EMOTE_GFX_COMPONENT ${COMPONENT})
            idf_component_get_property(EMOTE_GFX_COMPONENT_PATH ${EMOTE_GFX_COMPONENT} COMPONENT_DIR)
            set(DEFAULT_ASSETS_EXTRA_FILES "${EMOTE_GFX_COMPONENT_PATH}/emoji_normal")
            break()
        endif()
    endforeach()
elseif(CONFIG_BOARD_TYPE_ESP32S3_AUDIO_BOARD)
    set(BOARD_TYPE "waveshare-s3-audio-board")
    set(BUILTIN_TEXT_FONT font_puhui_basic_16_4)
    set(BUILTIN_ICON_FONT font_awesome_16_4)
    set(DEFAULT_EMOJI_COLLECTION twemoji_32)
elseif(CONFIG_BOARD_TYPE_ESP32S3_Touch_AMOLED_1_8)
    set(BOARD_TYPE "esp32-s3-touch-amoled-1.8")
    set(BUILTIN_TEXT_FONT font_puhui_basic_30_4)
    set(BUILTIN_ICON_FONT font_awesome_30_4)
    set(DEFAULT_EMOJI_COLLECTION twemoji_64)
elseif(CONFIG_BOARD_TYPE_ESP32S3_Touch_AMOLED_2_06)
    set(BOARD_TYPE "waveshare-s3-touch-amoled-2.06")
    set(BUILTIN_TEXT_FONT font_puhui_basic_30_4)
    set(BUILTIN_ICON_FONT font_awesome_30_4)
    set(DEFAULT_EMOJI_COLLECTION twemoji_64)
elseif(CONFIG_BOARD_TYPE_ESP32S3_Touch_AMOLED_1_75)
    set(BOARD_TYPE "waveshare-s3-touch-amoled-1.75")
    set(BUILTIN_TEXT_FONT font_puhui_basic_30_4)
    set(BUILTIN_ICON_FONT font_awesome_30_4)
    set(DEFAULT_EMOJI_COLLECTION twemoji_64)
elseif(CONFIG_BOARD_TYPE_ESP32S3_Touch_LCD_1_85C)
    set(BOARD_TYPE "esp32-s3-touch-lcd-1.85c")
    set(BUILTIN_TEXT_FONT font_puhui_basic_16_4)
    set(BUILTIN_ICON_FONT font_awesome_16_4)
    set(DEFAULT_EMOJI_COLLECTION twemoji_64)
elseif(CONFIG_BOARD_TYPE_ESP32S3_Touch_LCD_1_85)
    set(BOARD_TYPE "esp32-s3-touch-lcd-1.85")
    set(BUILTIN_TEXT_FONT font_puhui_basic_16_4)
    set(BUILTIN_ICON_FONT font_awesome_16_4)
    set(DEFAULT_EMOJI_COLLECTION twemoji_64)
elseif(CONFIG_BOARD_TYPE_ESP32S3_Touch_LCD_1_46)
    set(BOARD_TYPE "esp32-s3-touch-lcd-1.46")
    set(BUILTIN_TEXT_FONT font_puhui_basic_16_4)
    set(BUILTIN_ICON_FONT font_awesome_16_4)
    set(DEFAULT_EMOJI_COLLECTION twemoji_64)
elseif(CONFIG_BOARD_TYPE_ESP32S3_Touch_LCD_3_5)
    set(BOARD_TYPE "esp32-s3-touch-lcd-3.5")
    set(BUILTIN_TEXT_FONT font_puhui_basic_20_4)
    set(BUILTIN_ICON_FONT font_awesome_20_4)
    set(DEFAULT_EMOJI_COLLECTION twemoji_64)
elseif(CONFIG_BOARD_TYPE_ESP32S3_Touch_LCD_3_5B)
    set(BOARD_TYPE "waveshare-s3-touch-lcd-3.5b")
    set(BUILTIN_TEXT_FONT font_puhui_basic_16_4)
    set(BUILTIN_ICON_FONT font_awesome_16_4)
    set(DEFAULT_EMOJI_COLLECTION twemoji_32)
elseif(CONFIG_BOARD_TYPE_ESP32C6_LCD_1_69)
    set(BOARD_TYPE "waveshare-c6-lcd-1.69")
    set(BUILTIN_TEXT_FONT font_puhui_basic_20_4)
    set(BUILTIN_ICON_FONT font_awesome_20_4)
    set(DEFAULT_EMOJI_COLLECTION twemoji_64)
elseif(CONFIG_BOARD_TYPE_ESP32C6_Touch_AMOLED_1_43)
    set(BOARD_TYPE "waveshare-c6-touch-amoled-1.43")
    set(BUILTIN_TEXT_FONT font_puhui_basic_30_4)
    set(BUILTIN_ICON_FONT font_awesome_30_4)
    set(DEFAULT_EMOJI_COLLECTION twemoji_64)
elseif(CONFIG_BOARD_TYPE_ESP32P4_NANO)
    set(BOARD_TYPE "waveshare-p4-nano")
    set(BUILTIN_TEXT_FONT font_puhui_basic_30_4)
    set(BUILTIN_ICON_FONT font_awesome_30_4)
    set(DEFAULT_EMOJI_COLLECTION twemoji_64)
elseif(CONFIG_BOARD_TYPE_ESP32P4_WIFI6_Touch_LCD_4B)
    set(BOARD_TYPE "waveshare-p4-wifi6-touch-lcd-4b")
    set(BUILTIN_TEXT_FONT font_puhui_basic_30_4)
    set(BUILTIN_ICON_FONT font_awesome_30_4)
    set(DEFAULT_EMOJI_COLLECTION twemoji_64)
elseif(CONFIG_BOARD_TYPE_ESP32P4_WIFI6_Touch_LCD_XC)
    set(BOARD_TYPE "waveshare-p4-wifi6-touch-lcd-xc")
    set(BUILTIN_TEXT_FONT font_puhui_basic_30_4)
    set(BUILTIN_ICON_FONT font_awesome_30_4)
    set(DEFAULT_EMOJI_COLLECTION twemoji_64)
elseif(CONFIG_BOARD_TYPE_BREAD_COMPACT_WIFI_LCD)
    set(BOARD_TYPE "bread-compact-wifi-lcd")
    set(BUILTIN_TEXT_FONT font_puhui_basic_16_4)
    set(BUILTIN_ICON_FONT font_awesome_16_4)
    set(DEFAULT_EMOJI_COLLECTION twemoji_32)
elseif(CONFIG_BOARD_TYPE_TUDOUZI)
    set(BOARD_TYPE "tudouzi")
    set(BUILTIN_TEXT_FONT font_puhui_basic_14_1)
    set(BUILTIN_ICON_FONT font_awesome_14_1)
elseif(CONFIG_BOARD_TYPE_LILYGO_T_CIRCLE_S3)
    set(BOARD_TYPE "lilygo-t-circle-s3")
    set(BUILTIN_TEXT_FONT font_puhui_basic_16_4)
    set(BUILTIN_ICON_FONT font_awesome_16_4)
    set(DEFAULT_EMOJI_COLLECTION twemoji_32)
elseif(CONFIG_BOARD_TYPE_LILYGO_T_CAMERAPLUS_S3_V1_0_V1_1)
    set(BOARD_TYPE "lilygo-t-cameraplus-s3")
    set(BUILTIN_TEXT_FONT font_puhui_basic_20_4)
    set(BUILTIN_ICON_FONT font_awesome_20_4)
    set(DEFAULT_EMOJI_COLLECTION twemoji_64)
elseif(CONFIG_BOARD_TYPE_LILYGO_T_DISPLAY_S3_PRO_MVSRLORA)
    set(BOARD_TYPE "lilygo-t-display-s3-pro-mvsrlora")
    set(BUILTIN_TEXT_FONT font_puhui_basic_20_4)
    set(BUILTIN_ICON_FONT font_awesome_20_4)
    set(DEFAULT_EMOJI_COLLECTION twemoji_64)
elseif(CONFIG_BOARD_TYPE_MOVECALL_MOJI_ESP32S3)
    set(BOARD_TYPE "movecall-moji-esp32s3")
    set(BUILTIN_TEXT_FONT font_puhui_basic_20_4)
    set(BUILTIN_ICON_FONT font_awesome_20_4)
    set(DEFAULT_EMOJI_COLLECTION twemoji_64)
elseif(CONFIG_BOARD_TYPE_MOVECALL_CUICAN_ESP32S3)
    set(BOARD_TYPE "movecall-cuican-esp32s3")
    set(BUILTIN_TEXT_FONT font_puhui_basic_20_4)
    set(BUILTIN_ICON_FONT font_awesome_20_4)
    set(DEFAULT_EMOJI_COLLECTION twemoji_64)
elseif(CONFIG_BOARD_TYPE_ATK_DNESP32S3)
    set(BOARD_TYPE "atk-dnesp32s3")
    set(BUILTIN_TEXT_FONT font_puhui_basic_20_4)
    set(BUILTIN_ICON_FONT font_awesome_20_4)
    set(DEFAULT_EMOJI_COLLECTION twemoji_64)
elseif(CONFIG_BOARD_TYPE_ATK_DNESP32S3_BOX)
    set(BOARD_TYPE "atk-dnesp32s3-box")
    set(BUILTIN_TEXT_FONT font_puhui_basic_20_4)
    set(BUILTIN_ICON_FONT font_awesome_20_4)
    set(DEFAULT_EMOJI_COLLECTION twemoji_64)
elseif(CONFIG_BOARD_TYPE_ATK_DNESP32S3_BOX0)
    set(BOARD_TYPE "atk-dnesp32s3-box0")
    set(BUILTIN_TEXT_FONT font_puhui_basic_20_4)
    set(BUILTIN_ICON_FONT font_awesome_20_4)
    set(DEFAULT_EMOJI_COLLECTION twemoji_64)
elseif(CONFIG_BOARD_TYPE_ATK_DNESP32S3_BOX2_WIFI)
    set(BOARD_TYPE "atk-dnesp32s3-box2-wifi")
    set(BUILTIN_TEXT_FONT font_puhui_basic_20_4)
    set(BUILTIN_ICON_FONT font_awesome_20_4)
    set(DEFAULT_EMOJI_COLLECTION twemoji_64)
elseif(CONFIG_BOARD_TYPE_ATK_DNESP32S3_BOX2_4G)
    set(BOARD_TYPE "atk-dnesp32s3-box2-4g")
    set(BUILTIN_TEXT_FONT font_puhui_basic_20_4)
    set(BUILTIN_ICON_FONT font_awesome_20_4)
    set(DEFAULT_EMOJI_COLLECTION twemoji_64)
elseif(CONFIG_BOARD_TYPE_ATK_DNESP32S3M_WIFI)
    set(BOARD_TYPE "atk-dnesp32s3m-wifi")
    set(BUILTIN_TEXT_FONT font_puhui_basic_16_4)
    set(BUILTIN_ICON_FONT font_awesome_16_4)
    set(DEFAULT_EMOJI_COLLECTION twemoji_32)
elseif(CONFIG_BOARD_TYPE_ATK_DNESP32S3M_4G)
    set(BOARD_TYPE "atk-dnesp32s3m-4g")
    set(BUILTIN_TEXT_FONT font_puhui_basic_16_4)
    set(BUILTIN_ICON_FONT font_awesome_16_4)
    set(DEFAULT_EMOJI_COLLECTION twemoji_32)
elseif(CONFIG_BOARD_TYPE_DU_CHATX)
    set(BOARD_TYPE "du-chatx")
    set(BUILTIN_TEXT_FONT font_puhui_basic_16_4)
    set(BUILTIN_ICON_FONT font_awesome_16_4)
    set(DEFAULT_EMOJI_COLLECTION twemoji_32)
elseif(CONFIG_BOARD_TYPE_ESP32S3_Taiji_Pi)
    set(BOARD_TYPE "taiji-pi-s3")
    set(BUILTIN_TEXT_FONT font_puhui_basic_20_4)
    set(BUILTIN_ICON_FONT font_awesome_20_4)
    set(DEFAULT_EMOJI_COLLECTION twemoji_64)
elseif(CONFIG_BOARD_TYPE_XINGZHI_Cube_0_85TFT_WIFI)
    set(BOARD_TYPE "xingzhi-cube-0.85tft-wifi")
    set(BUILTIN_TEXT_FONT font_puhui_basic_16_4)
    set(BUILTIN_ICON_FONT font_awesome_16_4)
    set(DEFAULT_EMOJI_COLLECTION twemoji_32)
elseif(CONFIG_BOARD_TYPE_XINGZHI_Cube_0_85TFT_ML307)
    set(BOARD_TYPE "xingzhi-cube-0.85tft-ml307")
    set(BUILTIN_TEXT_FONT font_puhui_basic_16_4)
    set(BUILTIN_ICON_FONT font_awesome_16_4)
    set(DEFAULT_EMOJI_COLLECTION twemoji_32)
elseif(CONFIG_BOARD_TYPE_XINGZHI_Cube_0_96OLED_WIFI)
    set(BOARD_TYPE "xingzhi-cube-0.96oled-wifi")
    set(BUILTIN_TEXT_FONT font_puhui_basic_14_1)
    set(BUILTIN_ICON_FONT font_awesome_14_1)
elseif(CONFIG_BOARD_TYPE_XINGZHI_Cube_0_96OLED_ML307)
    set(BOARD_TYPE "xingzhi-cube-0.96oled-ml307")
    set(BUILTIN_TEXT_FONT font_puhui_basic_14_1)
    set(BUILTIN_ICON_FONT font_awesome_14_1)
elseif(CONFIG_BOARD_TYPE_XINGZHI_Cube_1_54TFT_WIFI)
    set(BOARD_TYPE "xingzhi-cube-1.54tft-wifi")
    set(BUILTIN_TEXT_FONT font_puhui_basic_20_4)
    set(BUILTIN_ICON_FONT font_awesome_20_4)
    set(DEFAULT_EMOJI_COLLECTION twemoji_64)
elseif(CONFIG_BOARD_TYPE_XINGZHI_Cube_1_54TFT_ML307)
    set(BOARD_TYPE "xingzhi-cube-1.54tft-ml307")
    set(BUILTIN_TEXT_FONT font_puhui_basic_20_4)
    set(BUILTIN_ICON_FONT font_awesome_20_4)
    set(DEFAULT_EMOJI_COLLECTION twemoji_64)
elseif(CONFIG_BOARD_TYPE_SENSECAP_WATCHER)
    set(BOARD_TYPE "sensecap-watcher")
    set(BUILTIN_TEXT_FONT font_puhui_basic_30_4)
    set(BUILTIN_ICON_FONT font_awesome_20_4)
    set(DEFAULT_EMOJI_COLLECTION twemoji_64)
elseif(CONFIG_BOARD_TYPE_DOIT_S3_AIBOX)
    set(BOARD_TYPE "doit-s3-aibox")
elseif(CONFIG_BOARD_TYPE_MIXGO_NOVA)
    set(BOARD_TYPE "mixgo-nova")
    set(BUILTIN_TEXT_FONT font_puhui_basic_16_4)
    set(BUILTIN_ICON_FONT font_awesome_16_4)
    set(DEFAULT_EMOJI_COLLECTION twemoji_32)
elseif(CONFIG_BOARD_TYPE_GENJUTECH_S3_1_54TFT)
    set(BOARD_TYPE "genjutech-s3-1.54tft")
    set(BUILTIN_TEXT_FONT font_puhui_basic_20_4)
    set(BUILTIN_ICON_FONT font_awesome_20_4)
    set(DEFAULT_EMOJI_COLLECTION twemoji_64)
elseif(CONFIG_BOARD_TYPE_ESP32_CGC)
    set(BOARD_TYPE "esp32-cgc")
    set(BUILTIN_TEXT_FONT font_puhui_14_1)
    set(BUILTIN_ICON_FONT font_awesome_14_1)
elseif(CONFIG_BOARD_TYPE_ESP32_CGC_144)
    set(BOARD_TYPE "esp32-cgc-144")
    set(BUILTIN_TEXT_FONT font_puhui_14_1)
    set(BUILTIN_ICON_FONT font_awesome_14_1)
elseif(CONFIG_BOARD_TYPE_ESP_S3_LCD_EV_Board)
    set(BOARD_TYPE "esp-s3-lcd-ev-board")
    set(BUILTIN_TEXT_FONT font_puhui_basic_30_4)
    set(BUILTIN_ICON_FONT font_awesome_30_4)
    set(DEFAULT_EMOJI_COLLECTION twemoji_64)
elseif(CONFIG_BOARD_TYPE_ESP_S3_LCD_EV_Board_2)
    set(BOARD_TYPE "esp-s3-lcd-ev-board-2")
    set(BUILTIN_TEXT_FONT font_puhui_basic_30_4)
    set(BUILTIN_ICON_FONT font_awesome_30_4)
    set(DEFAULT_EMOJI_COLLECTION twemoji_64)
elseif(CONFIG_BOARD_TYPE_ZHENGCHEN_1_54TFT_WIFI)
    set(BOARD_TYPE "zhengchen-1.54tft-wifi")
    set(BUILTIN_TEXT_FONT font_puhui_basic_20_4)
    set(BUILTIN_ICON_FONT font_awesome_20_4)
    set(DEFAULT_EMOJI_COLLECTION twemoji_64)
elseif(CONFIG_BOARD_TYPE_MINSI_K08_DUAL)
    set(BOARD_TYPE "minsi-k08-dual")
    set(BUILTIN_TEXT_FONT font_puhui_basic_20_4)
    set(BUILTIN_ICON_FONT font_awesome_20_4)
    set(DEFAULT_EMOJI_COLLECTION twemoji_64)
elseif(CONFIG_BOARD_TYPE_ZHENGCHEN_1_54TFT_ML307)
    set(BOARD_TYPE "zhengchen-1.54tft-ml307")
    set(BUILTIN_TEXT_FONT font_puhui_basic_20_4)
    set(BUILTIN_ICON_FONT font_awesome_20_4)
    set(DEFAULT_EMOJI_COLLECTION twemoji_64)
elseif(CONFIG_BOARD_TYPE_ESP32_S3_1_54_MUMA)
    set(BOARD_TYPE "sp-esp32-s3-1.54-muma")
    set(BUILTIN_TEXT_FONT font_puhui_basic_16_4)
    set(BUILTIN_ICON_FONT font_awesome_16_4)
    set(DEFAULT_EMOJI_COLLECTION twemoji_32)
elseif(CONFIG_BOARD_TYPE_ESP32_S3_1_28_BOX)
    set(BOARD_TYPE "sp-esp32-s3-1.28-box")
    set(BUILTIN_TEXT_FONT font_puhui_basic_16_4)
    set(BUILTIN_ICON_FONT font_awesome_16_4)
    set(DEFAULT_EMOJI_COLLECTION twemoji_64)
elseif(CONFIG_BOARD_TYPE_OTTO_ROBOT)
    set(BOARD_TYPE "otto-robot")
    set(BUILTIN_TEXT_FONT font_puhui_16_4)
    set(BUILTIN_ICON_FONT font_awesome_16_4)
elseif(CONFIG_BOARD_TYPE_ELECTRON_BOT)
    set(BOARD_TYPE "electron-bot")
    set(BUILTIN_TEXT_FONT font_puhui_20_4)
    set(BUILTIN_ICON_FONT font_awesome_20_4)
elseif(CONFIG_BOARD_TYPE_BREAD_COMPACT_WIFI_CAM)
    set(BOARD_TYPE "bread-compact-wifi-s3cam")
    set(BUILTIN_TEXT_FONT font_puhui_basic_16_4)
    set(BUILTIN_ICON_FONT font_awesome_16_4)
    set(DEFAULT_EMOJI_COLLECTION twemoji_64)
elseif(CONFIG_BOARD_TYPE_JIUCHUAN)
    set(BOARD_TYPE "jiuchuan-s3")
    set(BUILTIN_TEXT_FONT font_puhui_basic_20_4)
    set(BUILTIN_ICON_FONT font_awesome_20_4)
    set(DEFAULT_EMOJI_COLLECTION twemoji_64)
elseif(CONFIG_BOARD_TYPE_LABPLUS_MPYTHON_V3)
    set(BOARD_TYPE "labplus-mpython-v3")
    set(BUILTIN_TEXT_FONT font_puhui_basic_20_4)
    set(BUILTIN_ICON_FONT font_awesome_20_4)
    set(DEFAULT_EMOJI_COLLECTION twemoji_64)
elseif(CONFIG_BOARD_TYPE_LABPLUS_LEDONG_V2)
    set(BOARD_TYPE "labplus-ledong-v2")
    set(BUILTIN_TEXT_FONT font_puhui_basic_20_4)
    set(BUILTIN_ICON_FONT font_awesome_20_4)
    set(DEFAULT_EMOJI_COLLECTION twemoji_64)
elseif(CONFIG_BOARD_TYPE_SURFER_C3_1_14TFT)
    set(BOARD_TYPE "surfer-c3-1.14tft")
    set(BUILTIN_TEXT_FONT font_puhui_basic_20_4)
    set(BUILTIN_ICON_FONT font_awesome_20_4)
    set(DEFAULT_EMOJI_COLLECTION twemoji_32)
elseif(CONFIG_BOARD_TYPE_YUNLIAO_S3)
    set(BOARD_TYPE "yunliao-s3")
    set(BUILTIN_TEXT_FONT font_puhui_basic_20_4)
    set(BUILTIN_ICON_FONT font_awesome_20_4)
    set(DEFAULT_EMOJI_COLLECTION twemoji_64)
endif()

file(GLOB BOARD_SOURCES
    ${CMAKE_CURRENT_SOURCE_DIR}/boards/${BOARD_TYPE}/*.cc
    ${CMAKE_CURRENT_SOURCE_DIR}/boards/${BOARD_TYPE}/*.c
)
list(APPEND SOURCES ${BOARD_SOURCES})

# Select audio processor according to Kconfig
if(CONFIG_USE_AUDIO_PROCESSOR)
    list(APPEND SOURCES "audio/processors/afe_audio_processor.cc")
else()
    list(APPEND SOURCES "audio/processors/no_audio_processor.cc")
endif()
if(CONFIG_USE_AFE_WAKE_WORD)
    list(APPEND SOURCES "audio/wake_words/afe_wake_word.cc")
elseif(CONFIG_USE_ESP_WAKE_WORD)
    list(APPEND SOURCES "audio/wake_words/esp_wake_word.cc")
elseif(CONFIG_USE_CUSTOM_WAKE_WORD)
    list(APPEND SOURCES "audio/wake_words/custom_wake_word.cc")
endif()

# Select language directory according to Kconfig
if(CONFIG_LANGUAGE_ZH_CN)
    set(LANG_DIR "zh-CN")
elseif(CONFIG_LANGUAGE_ZH_TW)
    set(LANG_DIR "zh-TW")
elseif(CONFIG_LANGUAGE_EN_US)
    set(LANG_DIR "en-US")
elseif(CONFIG_LANGUAGE_JA_JP)
    set(LANG_DIR "ja-JP")
elseif(CONFIG_LANGUAGE_KO_KR)
    set(LANG_DIR "ko-KR")
elseif(CONFIG_LANGUAGE_VI_VN)
    set(LANG_DIR "vi-VN")
elseif(CONFIG_LANGUAGE_TH_TH)
    set(LANG_DIR "th-TH")
elseif(CONFIG_LANGUAGE_DE_DE)
    set(LANG_DIR "de-DE")
elseif(CONFIG_LANGUAGE_FR_FR)
    set(LANG_DIR "fr-FR")
elseif(CONFIG_LANGUAGE_ES_ES)
    set(LANG_DIR "es-ES")
elseif(CONFIG_LANGUAGE_IT_IT)
    set(LANG_DIR "it-IT")
elseif(CONFIG_LANGUAGE_RU_RU)
    set(LANG_DIR "ru-RU")
elseif(CONFIG_LANGUAGE_AR_SA)
    set(LANG_DIR "ar-SA")
elseif(CONFIG_LANGUAGE_HI_IN)
    set(LANG_DIR "hi-IN")
elseif(CONFIG_LANGUAGE_PT_PT)
    set(LANG_DIR "pt-PT")
elseif(CONFIG_LANGUAGE_PL_PL)
    set(LANG_DIR "pl-PL")
elseif(CONFIG_LANGUAGE_CS_CZ)
    set(LANG_DIR "cs-CZ")
elseif(CONFIG_LANGUAGE_FI_FI)
    set(LANG_DIR "fi-FI")
elseif(CONFIG_LANGUAGE_TR_TR)
    set(LANG_DIR "tr-TR")
elseif(CONFIG_LANGUAGE_ID_ID)
    set(LANG_DIR "id-ID")
elseif(CONFIG_LANGUAGE_UK_UA)
    set(LANG_DIR "uk-UA")
elseif(CONFIG_LANGUAGE_RO_RO)
    set(LANG_DIR "ro-RO")
endif()

# Define generation path
set(LANG_JSON "${CMAKE_CURRENT_SOURCE_DIR}/assets/locales/${LANG_DIR}/language.json")
set(LANG_HEADER "${CMAKE_CURRENT_SOURCE_DIR}/assets/lang_config.h")
file(GLOB LANG_SOUNDS ${CMAKE_CURRENT_SOURCE_DIR}/assets/locales/${LANG_DIR}/*.ogg)
file(GLOB COMMON_SOUNDS ${CMAKE_CURRENT_SOURCE_DIR}/assets/common/*.ogg)

# 添加语音文件到嵌入列表
list(APPEND EMBED_FILES ${LANG_SOUNDS} ${COMMON_SOUNDS})

# 如果启用了Web内容，添加HTML、CSS和JS文件
if(CONFIG_ENABLE_WEB_CONTENT)
    message(STATUS "Embedding web content files")
    # 主HTML文件
    file(GLOB HTML_FILES ${CMAKE_CURRENT_SOURCE_DIR}/assets/html/*.html)
    # CSS文件
    file(GLOB CSS_FILES ${CMAKE_CURRENT_SOURCE_DIR}/assets/html/css/*.css)
    # JS文件
    file(GLOB JS_FILES ${CMAKE_CURRENT_SOURCE_DIR}/assets/html/js/*.js)
    
    # 添加到嵌入文件列表
    list(APPEND EMBED_FILES ${HTML_FILES} ${CSS_FILES} ${JS_FILES})
    
    # 输出找到的文件数量
    list(LENGTH HTML_FILES HTML_COUNT)
    list(LENGTH CSS_FILES CSS_COUNT)
    list(LENGTH JS_FILES JS_COUNT)
    message(STATUS "Found ${HTML_COUNT} HTML files, ${CSS_COUNT} CSS files, and ${JS_COUNT} JS files")
    
    # 调试: 输出所有文件名
    foreach(FILE ${HTML_FILES})
        get_filename_component(FILENAME ${FILE} NAME)
        message(STATUS "  HTML: ${FILENAME}")
    endforeach()
    foreach(FILE ${CSS_FILES})
        get_filename_component(FILENAME ${FILE} NAME)
        message(STATUS "  CSS: ${FILENAME}")
    endforeach()
    foreach(FILE ${JS_FILES})
        get_filename_component(FILENAME ${FILE} NAME)
        message(STATUS "  JS: ${FILENAME}")
    endforeach()
endif()

# If target chip is ESP32, exclude specific files to avoid build errors
if(CONFIG_IDF_TARGET_ESP32)
    list(REMOVE_ITEM SOURCES "audio/codecs/box_audio_codec.cc"
                             "audio/codecs/es8388_audio_codec.cc"
                             "audio/codecs/es8389_audio_codec.cc"
                             "led/gpio_led.cc"
                             )
endif()

# 添加外部扩展组件文件
file(GLOB EXT_SOURCES ${CMAKE_CURRENT_SOURCE_DIR}/ext/*.cc)
file(GLOB EXT_HEADERS ${CMAKE_CURRENT_SOURCE_DIR}/ext/include/*.h)
list(APPEND SOURCES ${EXT_SOURCES})
list(APPEND INCLUDE_DIRS ${CMAKE_CURRENT_SOURCE_DIR}/ext ${CMAKE_CURRENT_SOURCE_DIR}/ext/include)

idf_component_register(SRCS ${SOURCES}
                    EMBED_FILES ${EMBED_FILES}
                    INCLUDE_DIRS ${INCLUDE_DIRS}
                    REQUIRES ${COMPONENT_REQUIRES}
                    WHOLE_ARCHIVE
                    )

# Use target_compile_definitions to define BOARD_TYPE, BOARD_NAME
# If BOARD_NAME is empty, use BOARD_TYPE
if(NOT BOARD_NAME)
    set(BOARD_NAME ${BOARD_TYPE})
endif()
target_compile_definitions(${COMPONENT_LIB}
                    PRIVATE BOARD_TYPE=\"${BOARD_TYPE}\" BOARD_NAME=\"${BOARD_NAME}\"
                    PRIVATE BUILTIN_TEXT_FONT=${BUILTIN_TEXT_FONT} BUILTIN_ICON_FONT=${BUILTIN_ICON_FONT}
                    )

# Add generation rules
add_custom_command(
    OUTPUT ${LANG_HEADER}
    COMMAND python ${PROJECT_DIR}/scripts/gen_lang.py
            --language "${LANG_DIR}"
            --output "${LANG_HEADER}"
    DEPENDS
        ${LANG_JSON}
        ${PROJECT_DIR}/scripts/gen_lang.py
    COMMENT "Generating ${LANG_DIR} language config"
)

# Force build generation dependencies
add_custom_target(lang_header ALL
    DEPENDS ${LANG_HEADER}
)

# Find ESP-SR component dynamically
foreach(COMPONENT ${build_components})
    if(COMPONENT MATCHES "espressif__esp-sr")
        set(ESP_SR_COMPONENT ${COMPONENT})
        idf_component_get_property(ESP_SR_COMPONENT_PATH ${ESP_SR_COMPONENT} COMPONENT_DIR)
        set(ESP_SR_MODEL_PATH "${ESP_SR_COMPONENT_PATH}/model")
        break()
    endif()
endforeach()

# Find xiaozhi-fonts component dynamically
foreach(COMPONENT ${build_components})
    if(COMPONENT MATCHES "xiaozhi-fonts")
        set(XIAOZHI_FONTS_COMPONENT ${COMPONENT})
        idf_component_get_property(XIAOZHI_FONTS_COMPONENT_PATH ${XIAOZHI_FONTS_COMPONENT} COMPONENT_DIR)
        set(XIAOZHI_FONTS_PATH "${XIAOZHI_FONTS_COMPONENT_PATH}")
        break()
    endif()
endforeach()

if(CONFIG_BOARD_TYPE_ESP_HI)
set(URL "https://github.com/espressif2022/image_player/raw/main/test_apps/test_8bit")
set(EMOJI_DIR "${CMAKE_BINARY_DIR}/emoji")
file(MAKE_DIRECTORY ${EMOJI_DIR})

# List all files to download
set(FILES_TO_DOWNLOAD "")
list(APPEND FILES_TO_DOWNLOAD "Anger_enter.aaf" "Anger_loop.aaf" "Anger_return.aaf")
list(APPEND FILES_TO_DOWNLOAD "happy_enter.aaf" "happy_loop.aaf" "happ_return.aaf")
list(APPEND FILES_TO_DOWNLOAD "sad_enter.aaf" "sad_loop.aaf" "sad_return.aaf")
list(APPEND FILES_TO_DOWNLOAD "scorn_enter.aaf" "scorn_loop.aaf" "scorn_return.aaf")
list(APPEND FILES_TO_DOWNLOAD "left_enter.aaf" "left_loop.aaf" "left_return.aaf")
list(APPEND FILES_TO_DOWNLOAD "right_enter.aaf" "right_loop.aaf" "right_return.aaf")
list(APPEND FILES_TO_DOWNLOAD "asking.aaf" "blink_once.aaf" "blink_quick.aaf")
list(APPEND FILES_TO_DOWNLOAD "connecting.aaf" "panic_enter.aaf" "panic_loop.aaf")
list(APPEND FILES_TO_DOWNLOAD "panic_return.aaf" "wake.aaf")

foreach(FILENAME IN LISTS FILES_TO_DOWNLOAD)
    set(REMOTE_FILE "${URL}/${FILENAME}")
    set(LOCAL_FILE "${EMOJI_DIR}/${FILENAME}")
    
    # Check if local file exists
    if(EXISTS ${LOCAL_FILE})
        message(STATUS "File ${FILENAME} already exists, skipping download")
    else()
        message(STATUS "Downloading ${FILENAME}")
        file(DOWNLOAD ${REMOTE_FILE} ${LOCAL_FILE}
             STATUS DOWNLOAD_STATUS)
        list(GET DOWNLOAD_STATUS 0 STATUS_CODE)
        if(NOT STATUS_CODE EQUAL 0)
            message(FATAL_ERROR "Failed to download ${FILENAME} from ${URL}")
        endif()
    endif()
endforeach()

endif()


# Function to build default assets based on configuration
function(build_default_assets_bin)
    # Set output path for generated assets.bin
    set(GENERATED_ASSETS_BIN "${CMAKE_BINARY_DIR}/generated_assets.bin")
    
    # Prepare arguments for build script
    set(BUILD_ARGS
        "--sdkconfig" "${SDKCONFIG}"
        "--output" "${GENERATED_ASSETS_BIN}"
    )
    
    # Add builtin text font if defined
    if(BUILTIN_TEXT_FONT)
        list(APPEND BUILD_ARGS "--builtin_text_font" "${BUILTIN_TEXT_FONT}")
    endif()
    
    # Add default emoji collection if defined
    if(DEFAULT_EMOJI_COLLECTION)
        list(APPEND BUILD_ARGS "--emoji_collection" "${DEFAULT_EMOJI_COLLECTION}")
    endif()
    
    # Add default assets extra files if defined
    if(DEFAULT_ASSETS_EXTRA_FILES)
        list(APPEND BUILD_ARGS "--extra_files" "${DEFAULT_ASSETS_EXTRA_FILES}")
    endif()
    
    list(APPEND BUILD_ARGS "--esp_sr_model_path" "${ESP_SR_MODEL_PATH}")
    list(APPEND BUILD_ARGS "--xiaozhi_fonts_path" "${XIAOZHI_FONTS_PATH}")
    
    # Create custom command to build assets
    add_custom_command(
        OUTPUT ${GENERATED_ASSETS_BIN}
        COMMAND python ${PROJECT_DIR}/scripts/build_default_assets.py ${BUILD_ARGS}
        DEPENDS
            ${SDKCONFIG}
            ${PROJECT_DIR}/scripts/build_default_assets.py
        COMMENT "Building default assets.bin based on configuration"
        VERBATIM
    )
    
    # Create target for generated assets
    add_custom_target(generated_default_assets ALL
        DEPENDS ${GENERATED_ASSETS_BIN}
    )
    
    # Set the generated file path in parent scope
    set(GENERATED_ASSETS_LOCAL_FILE ${GENERATED_ASSETS_BIN} PARENT_SCOPE)
    
    message(STATUS "Default assets build configured: ${GENERATED_ASSETS_BIN}")
endfunction()


partition_table_get_partition_info(size "--partition-name assets" "size")
partition_table_get_partition_info(offset "--partition-name assets" "offset")
if ("${size}" AND "${offset}")
    # Flash assets based on configuration
    if(CONFIG_FLASH_DEFAULT_ASSETS)
        # Build default assets based on configuration
        build_default_assets_bin()
        esptool_py_flash_to_partition(flash "assets" "${GENERATED_ASSETS_LOCAL_FILE}")
        message(STATUS "Generated default assets flash configured: ${GENERATED_ASSETS_LOCAL_FILE} -> assets partition")
    elseif(CONFIG_FLASH_CUSTOM_ASSETS)
        # Flash custom assets
        get_assets_local_file("${CONFIG_CUSTOM_ASSETS_FILE}" ASSETS_LOCAL_FILE)
        esptool_py_flash_to_partition(flash "assets" "${ASSETS_LOCAL_FILE}")
        message(STATUS "Custom assets flash configured: ${ASSETS_LOCAL_FILE} -> assets partition")
    elseif(CONFIG_FLASH_NONE_ASSETS)
        message(STATUS "Assets flashing disabled (FLASH_NONE_ASSETS)")
    endif()
else()
    message(STATUS "Assets partition not found, using v1 partition table")
endif()<|MERGE_RESOLUTION|>--- conflicted
+++ resolved
@@ -55,7 +55,6 @@
             "location/location.cc"
             )
 
-<<<<<<< HEAD
 set(INCLUDE_DIRS "." "display" "audio" "protocols" "audio_processing" "location" "vehicle" "vision" "ai" "web")
 
 # HTML文件列表 - 只在启用web内容时使用
@@ -162,9 +161,7 @@
 list(APPEND SOURCES ${PROTOCOLS_SOURCES})
 list(APPEND SOURCES ${VEHICLE_SOURCES})
 set(INCLUDE_DIRS "." "display" "display/lvgl_display" "audio" "protocols")
-=======
 set(INCLUDE_DIRS "." "display" "display/lvgl_display" "display/lvgl_display/jpg" "audio" "protocols")
->>>>>>> d2e99bae
 
 # Add board common files
 file(GLOB BOARD_COMMON_SOURCES ${CMAKE_CURRENT_SOURCE_DIR}/boards/common/*.cc)
