--- conflicted
+++ resolved
@@ -44,8 +44,7 @@
             "location/location.cc"
             )
 
-<<<<<<< HEAD
-set(INCLUDE_DIRS "." "display" "audio_codecs" "protocols" "audio_processing" "location" "vehicle" "vision" "ai" "web")
+set(INCLUDE_DIRS "." "display" "audio" "protocols" "audio_processing" "location" "vehicle" "vision" "ai" "web")
 
 # HTML文件列表 - 只在启用web内容时使用
 set(EMBED_FILES "")
@@ -150,9 +149,6 @@
 list(APPEND SOURCES ${IOT_THINGS_SOURCES})
 list(APPEND SOURCES ${PROTOCOLS_SOURCES})
 list(APPEND SOURCES ${VEHICLE_SOURCES})
-=======
-set(INCLUDE_DIRS "." "display" "audio" "protocols")
->>>>>>> d38763d5
 
 # 添加板级公共文件
 file(GLOB BOARD_COMMON_SOURCES ${CMAKE_CURRENT_SOURCE_DIR}/boards/common/*.cc)
