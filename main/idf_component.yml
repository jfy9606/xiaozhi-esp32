## IDF Component Manager Manifest File
dependencies:
  waveshare/esp_lcd_sh8601: 1.0.2
  espressif/esp_lcd_ili9341: ==1.2.0
  espressif/esp_lcd_gc9a01: ==2.0.1
  espressif/esp_lcd_st77916: ^1.0.1
  espressif/esp_lcd_st7796:
    version: '1.3.2'
    rules:
    - if: target not in [esp32c3]
  espressif/esp_lcd_spd2010: ==1.0.2
  espressif/esp_io_expander_tca9554: ==2.0.0
  espressif/esp_lcd_panel_io_additions: ^1.0.1
  78/esp_lcd_nv3023: ~1.0.0
  78/esp-wifi-connect: ~2.4.2
  78/esp-opus-encoder: ~2.3.3
  78/esp-ml307: ~2.1.3
  78/xiaozhi-fonts: ~1.3.2
  espressif/led_strip: ^2.5.5
  espressif/esp_codec_dev: ~1.3.2
  espressif/esp-sr: ~2.1.1
  espressif/button: ~4.1.3
  espressif/knob: ^1.0.0
  espressif/esp32-camera: ^2.0.15
  espressif/esp_lcd_touch_ft5x06: ~1.0.7
  espressif/esp_lcd_touch_gt911: ^1
  waveshare/esp_lcd_touch_cst9217: ^1.0.3
  lvgl/lvgl: ~9.2.2
  esp_lvgl_port: ~2.6.0
  espressif/esp_io_expander_tca95xx_16bit: ^2.0.0
  espressif2022/image_player: ^1.1.0
  espressif/adc_mic: ^0.1
  espressif/esp_mmap_assets: ">=1.2"

  tny-robotics/sh1106-esp-idf:
    version: ^1.0.0
    rules:
    - if: idf_version >= "5.4.0"

  waveshare/esp_lcd_jd9365_10_1:
    version: '*'
    rules:
    - if: target in [esp32p4]
  waveshare/esp_lcd_st7703:
    version: '*'
    rules:
      - if: target in [esp32p4]
  espressif/esp_lcd_ili9881c:
    version: ^1.0.1
    rules:
    - if: target in [esp32p4]
  espressif/esp_wifi_remote:
    version: '*'
    rules:
    - if: target in [esp32p4]
  lijunru-hub/servo_dog_ctrl:
    version: '^0.1'
    rules:
    - if: target in [esp32c3]

  ## Required IDF version
  idf:
<<<<<<< HEAD
    version: '>=5.3'

  espressif/esp32-camera: '*'
=======
    version: '>=5.3'
>>>>>>> 6cb02585
<|MERGE_RESOLUTION|>--- conflicted
+++ resolved
@@ -60,10 +60,4 @@
 
   ## Required IDF version
   idf:
-<<<<<<< HEAD
-    version: '>=5.3'
-
-  espressif/esp32-camera: '*'
-=======
-    version: '>=5.3'
->>>>>>> 6cb02585
+    version: '>=5.3'