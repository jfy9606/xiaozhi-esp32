#include "board.h"
#include "system_info.h"
#include "settings.h"
#include "display/display.h"
#include "assets/lang_config.h"

#include <esp_log.h>
#include <esp_ota_ops.h>
#include <esp_chip_info.h>
#include <esp_random.h>
#include <driver/i2c_master.h>
#include <cstdlib>

#define TAG "Board"

// 静态变量初始化
board_config_t Board::board_config_ = {0};
bool Board::config_initialized_ = false;

namespace iot {

board_config_t* board_get_config() {
    return Board::GetBoardConfig();
}

} // namespace iot

// 全局C函数，用于获取I2C总线句柄
extern "C" i2c_master_bus_handle_t board_get_i2c_bus_handle(void) {
    return Board::GetInstance().GetDisplayI2CBusHandle();
}

// 全局C函数，用于获取板级配置
extern "C" board_config_t* board_get_config(void) {
    return Board::GetBoardConfig();
}

Board::Board() {
    Settings settings("board", true);
    uuid_ = settings.GetString("uuid");
    if (uuid_.empty()) {
        uuid_ = GenerateUuid();
        settings.SetString("uuid", uuid_);
    }
    ESP_LOGI(TAG, "UUID=%s SKU=%s", uuid_.c_str(), BOARD_NAME);
    
    // 确保板级配置已初始化
    InitBoardConfig();
}

void Board::InitBoardConfig() {
    if (config_initialized_) {
        return;
    }
    
    ESP_LOGI(TAG, "Initializing board configuration");
    
    static int servo_pins_array[8] = {-1, -1, -1, -1, -1, -1, -1, -1}; // 最多支持8个舵机
    
    // 初始化舵机引脚数组
    board_config_.servo_pins = servo_pins_array;
    board_config_.servo_count = 0;  // 默认没有舵机
    
    // 尝试根据板子的配置头文件和Kconfig初始化引脚
    // 电机引脚配置 - 从Kconfig中读取
#ifdef CONFIG_ENABLE_MOTOR_CONTROLLER
    // 使用定义的电机引脚常量，确保从Kconfig中正确读取
    #ifdef CONFIG_MOTOR_ENA_PIN
    board_config_.ena_pin = CONFIG_MOTOR_ENA_PIN;
    ESP_LOGI(TAG, "Motor ENA pin from Kconfig: %d", CONFIG_MOTOR_ENA_PIN);
    #else
    board_config_.ena_pin = MOTOR_ENA_PIN; // 使用Kconfig定义的默认值
    ESP_LOGI(TAG, "Motor ENA pin using default from board.h: %d", MOTOR_ENA_PIN);
    #endif
    
    #ifdef CONFIG_MOTOR_ENB_PIN
    board_config_.enb_pin = CONFIG_MOTOR_ENB_PIN;
    ESP_LOGI(TAG, "Motor ENB pin from Kconfig: %d", CONFIG_MOTOR_ENB_PIN);
    #else
    board_config_.enb_pin = MOTOR_ENB_PIN; // 使用Kconfig定义的默认值
    ESP_LOGI(TAG, "Motor ENB pin using default from board.h: %d", MOTOR_ENB_PIN);
    #endif
    
    // 根据电机连接方式选择IN1-IN4引脚
    #ifdef CONFIG_MOTOR_CONNECTION_DIRECT
        // 直接连接方式：从CONFIG_MOTOR_INx_PIN获取引脚
        #ifdef CONFIG_MOTOR_IN1_PIN
        board_config_.in1_pin = CONFIG_MOTOR_IN1_PIN;
        ESP_LOGI(TAG, "Motor IN1 pin from Kconfig (direct): %d", CONFIG_MOTOR_IN1_PIN);
        #else
        board_config_.in1_pin = MOTOR_IN1_PIN; // 使用board.h默认值
        ESP_LOGI(TAG, "Motor IN1 pin using default from board.h: %d", MOTOR_IN1_PIN);
        #endif
        
        #ifdef CONFIG_MOTOR_IN2_PIN
        board_config_.in2_pin = CONFIG_MOTOR_IN2_PIN;
        ESP_LOGI(TAG, "Motor IN2 pin from Kconfig (direct): %d", CONFIG_MOTOR_IN2_PIN);
        #else
        board_config_.in2_pin = MOTOR_IN2_PIN; // 使用board.h默认值
        ESP_LOGI(TAG, "Motor IN2 pin using default from board.h: %d", MOTOR_IN2_PIN);
        #endif
        
        #ifdef CONFIG_MOTOR_IN3_PIN
        board_config_.in3_pin = CONFIG_MOTOR_IN3_PIN;
        ESP_LOGI(TAG, "Motor IN3 pin from Kconfig (direct): %d", CONFIG_MOTOR_IN3_PIN);
        #else
        board_config_.in3_pin = MOTOR_IN3_PIN; // 使用board.h默认值
        ESP_LOGI(TAG, "Motor IN3 pin using default from board.h: %d", MOTOR_IN3_PIN);
        #endif
        
        #ifdef CONFIG_MOTOR_IN4_PIN
        board_config_.in4_pin = CONFIG_MOTOR_IN4_PIN;
        ESP_LOGI(TAG, "Motor IN4 pin from Kconfig (direct): %d", CONFIG_MOTOR_IN4_PIN);
        #else
        board_config_.in4_pin = MOTOR_IN4_PIN; // 使用board.h默认值
        ESP_LOGI(TAG, "Motor IN4 pin using default from board.h: %d", MOTOR_IN4_PIN);
        #endif
    #elif defined(CONFIG_MOTOR_CONNECTION_PCF8575)
        // PCF8575连接方式：电机控制引脚通过PCF8575扩展器连接
        // 这种情况下，实际引脚编号由PCF8575控制器确定，我们在这里使用-1表示通过扩展器控制
        board_config_.in1_pin = -1;
        board_config_.in2_pin = -1;
        board_config_.in3_pin = -1;
        board_config_.in4_pin = -1;
        ESP_LOGI(TAG, "Motor control pins using PCF8575 expander");
        #ifdef CONFIG_MOTOR_PCF8575_IN1_PIN
        ESP_LOGI(TAG, "PCF8575 Motor IN1 pin: %d", CONFIG_MOTOR_PCF8575_IN1_PIN);
        #endif
        #ifdef CONFIG_MOTOR_PCF8575_IN2_PIN
        ESP_LOGI(TAG, "PCF8575 Motor IN2 pin: %d", CONFIG_MOTOR_PCF8575_IN2_PIN);
        #endif
        #ifdef CONFIG_MOTOR_PCF8575_IN3_PIN
        ESP_LOGI(TAG, "PCF8575 Motor IN3 pin: %d", CONFIG_MOTOR_PCF8575_IN3_PIN);
        #endif
        #ifdef CONFIG_MOTOR_PCF8575_IN4_PIN
        ESP_LOGI(TAG, "PCF8575 Motor IN4 pin: %d", CONFIG_MOTOR_PCF8575_IN4_PIN);
        #endif
    #else
        // 默认情况
        board_config_.in1_pin = MOTOR_IN1_PIN;
        board_config_.in2_pin = MOTOR_IN2_PIN;
        board_config_.in3_pin = MOTOR_IN3_PIN;
        board_config_.in4_pin = MOTOR_IN4_PIN;
        ESP_LOGI(TAG, "Motor pins using defaults: IN1=%d, IN2=%d, IN3=%d, IN4=%d", 
                 board_config_.in1_pin, board_config_.in2_pin, board_config_.in3_pin, board_config_.in4_pin);
    #endif
    
    // 检查是否有引脚冲突
    if (board_config_.ena_pin == board_config_.in1_pin || 
        board_config_.ena_pin == board_config_.in2_pin || 
        board_config_.ena_pin == board_config_.in3_pin || 
        board_config_.ena_pin == board_config_.in4_pin ||
        board_config_.enb_pin == board_config_.in1_pin || 
        board_config_.enb_pin == board_config_.in2_pin || 
        board_config_.enb_pin == board_config_.in3_pin || 
        board_config_.enb_pin == board_config_.in4_pin) {
        ESP_LOGW(TAG, "Warning: Motor pin conflict detected! Check your configuration");
    }
#else
    // 如果未启用电机控制器，则设置为无效值
    board_config_.ena_pin = -1;
    board_config_.enb_pin = -1;
    board_config_.in1_pin = -1;
    board_config_.in2_pin = -1;
    board_config_.in3_pin = -1;
    board_config_.in4_pin = -1;
    ESP_LOGI(TAG, "Motor controller disabled");
#endif
    
    // 舵机引脚配置 - 从Kconfig中读取
#ifdef CONFIG_ENABLE_SERVO_CONTROLLER
    #ifdef CONFIG_SERVO_CONNECTION_DIRECT
        // 直接连接方式：使用GPIO引脚
        board_config_.servo_count = SERVO_COUNT > 8 ? 8 : SERVO_COUNT; // 限制最多8个舵机
        
        ESP_LOGI(TAG, "Setting up %d servos from Kconfig (direct GPIO connection)", board_config_.servo_count);
        
        // 默认初始化所有引脚为-1（无效值）
        for (int i = 0; i < 8; i++) {
            servo_pins_array[i] = -1;
        }
        
        // 直接使用Kconfig定义的舵机引脚
        #ifdef CONFIG_SERVO_PIN_1
        servo_pins_array[0] = CONFIG_SERVO_PIN_1;
        ESP_LOGI(TAG, "Servo 1 pin from Kconfig: %d", CONFIG_SERVO_PIN_1);
        #elif defined(SERVO_PIN_1)
        servo_pins_array[0] = SERVO_PIN_1;
        ESP_LOGI(TAG, "Servo 1 pin using default from board.h: %d", SERVO_PIN_1);
        #else
        ESP_LOGI(TAG, "Servo 1 pin not defined");
        #endif
        
        #ifdef CONFIG_SERVO_PIN_2
        if (board_config_.servo_count >= 2) {
            servo_pins_array[1] = CONFIG_SERVO_PIN_2;
            ESP_LOGI(TAG, "Servo 2 pin from Kconfig: %d", CONFIG_SERVO_PIN_2);
        }
        #elif defined(SERVO_PIN_2)
        if (board_config_.servo_count >= 2) {
            servo_pins_array[1] = SERVO_PIN_2;
            ESP_LOGI(TAG, "Servo 2 pin using default from board.h: %d", SERVO_PIN_2);
        }
        #else
        ESP_LOGI(TAG, "Servo 2 pin not defined");
        #endif
        
        #ifdef CONFIG_SERVO_PIN_3
        if (board_config_.servo_count >= 3) {
            servo_pins_array[2] = CONFIG_SERVO_PIN_3;
            ESP_LOGI(TAG, "Servo 3 pin from Kconfig: %d", CONFIG_SERVO_PIN_3);
        }
        #elif defined(SERVO_PIN_3)
        if (board_config_.servo_count >= 3) {
            servo_pins_array[2] = SERVO_PIN_3;
            ESP_LOGI(TAG, "Servo 3 pin using default from board.h: %d", SERVO_PIN_3);
        }
        #else
        ESP_LOGI(TAG, "Servo 3 pin not defined");
        #endif
        
        #ifdef CONFIG_SERVO_PIN_4
        if (board_config_.servo_count >= 4) {
            servo_pins_array[3] = CONFIG_SERVO_PIN_4;
            ESP_LOGI(TAG, "Servo 4 pin from Kconfig: %d", CONFIG_SERVO_PIN_4);
        }
        #elif defined(SERVO_PIN_4)
        if (board_config_.servo_count >= 4) {
            servo_pins_array[3] = SERVO_PIN_4;
            ESP_LOGI(TAG, "Servo 4 pin using default from board.h: %d", SERVO_PIN_4);
        }
        #else
        ESP_LOGI(TAG, "Servo 4 pin not defined");
        #endif
        
        #ifdef CONFIG_SERVO_PIN_5
        if (board_config_.servo_count >= 5) {
            servo_pins_array[4] = CONFIG_SERVO_PIN_5;
            ESP_LOGI(TAG, "Servo 5 pin from Kconfig: %d", CONFIG_SERVO_PIN_5);
        }
        #elif defined(SERVO_PIN_5)
        if (board_config_.servo_count >= 5) {
            servo_pins_array[4] = SERVO_PIN_5;
            ESP_LOGI(TAG, "Servo 5 pin using default from board.h: %d", SERVO_PIN_5);
        }
        #else
        ESP_LOGI(TAG, "Servo 5 pin not defined");
        #endif
        
        #ifdef CONFIG_SERVO_PIN_6
        if (board_config_.servo_count >= 6) {
            servo_pins_array[5] = CONFIG_SERVO_PIN_6;
            ESP_LOGI(TAG, "Servo 6 pin from Kconfig: %d", CONFIG_SERVO_PIN_6);
        }
        #elif defined(SERVO_PIN_6)
        if (board_config_.servo_count >= 6) {
            servo_pins_array[5] = SERVO_PIN_6;
            ESP_LOGI(TAG, "Servo 6 pin using default from board.h: %d", SERVO_PIN_6);
        }
        #else
        ESP_LOGI(TAG, "Servo 6 pin not defined");
        #endif
        
        #ifdef CONFIG_SERVO_PIN_7
        if (board_config_.servo_count >= 7) {
            servo_pins_array[6] = CONFIG_SERVO_PIN_7;
            ESP_LOGI(TAG, "Servo 7 pin from Kconfig: %d", CONFIG_SERVO_PIN_7);
        }
        #elif defined(SERVO_PIN_7)
        if (board_config_.servo_count >= 7) {
            servo_pins_array[6] = SERVO_PIN_7;
            ESP_LOGI(TAG, "Servo 7 pin using default from board.h: %d", SERVO_PIN_7);
        }
        #else
        ESP_LOGI(TAG, "Servo 7 pin not defined");
        #endif
        
        #ifdef CONFIG_SERVO_PIN_8
        if (board_config_.servo_count >= 8) {
            servo_pins_array[7] = CONFIG_SERVO_PIN_8;
            ESP_LOGI(TAG, "Servo 8 pin from Kconfig: %d", CONFIG_SERVO_PIN_8);
        }
        #elif defined(SERVO_PIN_8)
        if (board_config_.servo_count >= 8) {
            servo_pins_array[7] = SERVO_PIN_8;
            ESP_LOGI(TAG, "Servo 8 pin using default from board.h: %d", SERVO_PIN_8);
        }
        #else
        ESP_LOGI(TAG, "Servo 8 pin not defined");
        #endif
        
        ESP_LOGI(TAG, "Servo count: %d", board_config_.servo_count);
        for (int i = 0; i < board_config_.servo_count; i++) {
            ESP_LOGI(TAG, "Servo %d pin: %d", i+1, servo_pins_array[i]);
        }
    #elif defined(CONFIG_SERVO_CONNECTION_LU9685)
        // LU9685连接方式：使用LU9685-20CU舵机控制器
        // 这种情况下，舵机通过I2C控制器连接，不使用GPIO引脚
        // 设置舵机数量为4（标准配置为左、右、上、下四个舵机）
        board_config_.servo_count = 4;
        ESP_LOGI(TAG, "Using LU9685 servo controller with %d servos", board_config_.servo_count);
        
        // 标记所有GPIO引脚为无效，因为使用LU9685
        for (int i = 0; i < 8; i++) {
            servo_pins_array[i] = -1;
        }
        
        // 输出LU9685通道配置
        #ifdef CONFIG_SERVO_LU9685_LEFT_CHANNEL
        ESP_LOGI(TAG, "LU9685 Left servo channel: %d", CONFIG_SERVO_LU9685_LEFT_CHANNEL);
        #endif
        
        #ifdef CONFIG_SERVO_LU9685_RIGHT_CHANNEL
        ESP_LOGI(TAG, "LU9685 Right servo channel: %d", CONFIG_SERVO_LU9685_RIGHT_CHANNEL);
        #endif
        
        #ifdef CONFIG_SERVO_LU9685_UP_CHANNEL
        ESP_LOGI(TAG, "LU9685 Up servo channel: %d", CONFIG_SERVO_LU9685_UP_CHANNEL);
        #endif
        
        #ifdef CONFIG_SERVO_LU9685_DOWN_CHANNEL
        ESP_LOGI(TAG, "LU9685 Down servo channel: %d", CONFIG_SERVO_LU9685_DOWN_CHANNEL);
        #endif
    #else
        // 未知连接方式，设置为0舵机
        board_config_.servo_count = 0;
        ESP_LOGW(TAG, "Unknown servo connection type, disabling servos");
    #endif
#else
    board_config_.servo_count = 0;
    ESP_LOGI(TAG, "Servo controller disabled");
#endif
    
    // 摄像头引脚配置
    #if defined(CAM_PWDN_PIN)
    board_config_.pwdn_pin = CAM_PWDN_PIN;
    #else
    board_config_.pwdn_pin = -1;
    #endif
    
    #if defined(CAM_RESET_PIN)
    board_config_.reset_pin = CAM_RESET_PIN;
    #else
    board_config_.reset_pin = -1;
    #endif
    
    #if defined(CAM_XCLK_PIN)
    board_config_.xclk_pin = CAM_XCLK_PIN;
    #else
    board_config_.xclk_pin = -1;
    #endif
    
    #if defined(CAM_SIOD_PIN)
    board_config_.siod_pin = CAM_SIOD_PIN;
    #else
    board_config_.siod_pin = -1;
    #endif
    
    #if defined(CAM_SIOC_PIN)
    board_config_.sioc_pin = CAM_SIOC_PIN;
    #else
    board_config_.sioc_pin = -1;
    #endif
    
    #if defined(CAM_Y2_PIN)
    board_config_.y2_pin = CAM_Y2_PIN;
    #else
    board_config_.y2_pin = -1;
    #endif
    
    #if defined(CAM_Y3_PIN)
    board_config_.y3_pin = CAM_Y3_PIN;
    #else
    board_config_.y3_pin = -1;
    #endif
    
    #if defined(CAM_Y4_PIN)
    board_config_.y4_pin = CAM_Y4_PIN;
    #else
    board_config_.y4_pin = -1;
    #endif
    
    #if defined(CAM_Y5_PIN)
    board_config_.y5_pin = CAM_Y5_PIN;
    #else
    board_config_.y5_pin = -1;
    #endif
    
    #if defined(CAM_Y6_PIN)
    board_config_.y6_pin = CAM_Y6_PIN;
    #else
    board_config_.y6_pin = -1;
    #endif
    
    #if defined(CAM_Y7_PIN)
    board_config_.y7_pin = CAM_Y7_PIN;
    #else
    board_config_.y7_pin = -1;
    #endif
    
    #if defined(CAM_Y8_PIN)
    board_config_.y8_pin = CAM_Y8_PIN;
    #else
    board_config_.y8_pin = -1;
    #endif
    
    #if defined(CAM_Y9_PIN)
    board_config_.y9_pin = CAM_Y9_PIN;
    #else
    board_config_.y9_pin = -1;
    #endif
    
    #if defined(CAM_VSYNC_PIN)
    board_config_.vsync_pin = CAM_VSYNC_PIN;
    #else
    board_config_.vsync_pin = -1;
    #endif
    
    #if defined(CAM_HREF_PIN)
    board_config_.href_pin = CAM_HREF_PIN;
    #else
    board_config_.href_pin = -1;
    #endif
    
    #if defined(CAM_PCLK_PIN)
    board_config_.pclk_pin = CAM_PCLK_PIN;
    #else
    board_config_.pclk_pin = -1;
    #endif
    
    #if defined(CAM_LED_PIN)
    board_config_.cam_led_pin = CAM_LED_PIN;
    #else
    board_config_.cam_led_pin = -1;
    #endif
    
    // 摄像头支持标志
    board_config_.camera_supported = (board_config_.xclk_pin > 0);
    board_config_.has_camera = false;  // 默认未初始化
    
    // 配置已完成
    config_initialized_ = true;
    
    ESP_LOGI(TAG, "--------- Board configuration summary ---------");
    ESP_LOGI(TAG, "Motor pins (from Kconfig):");
    ESP_LOGI(TAG, "  ENA: %d, ENB: %d", board_config_.ena_pin, board_config_.enb_pin);
    #ifdef CONFIG_MOTOR_CONNECTION_PCF8575
    // PCF8575连接方式显示扩展器引脚
    ESP_LOGI(TAG, "  IN1: -1, IN2: -1, IN3: -1, IN4: -1 (Using PCF8575 expander)");
    ESP_LOGI(TAG, "  PCF8575 pins: IN1: %d, IN2: %d, IN3: %d, IN4: %d", 
             CONFIG_MOTOR_PCF8575_IN1_PIN, CONFIG_MOTOR_PCF8575_IN2_PIN,
             CONFIG_MOTOR_PCF8575_IN3_PIN, CONFIG_MOTOR_PCF8575_IN4_PIN);
    #else
    ESP_LOGI(TAG, "  IN1: %d, IN2: %d, IN3: %d, IN4: %d", 
             board_config_.in1_pin, board_config_.in2_pin, board_config_.in3_pin, board_config_.in4_pin);
    #endif
    
    ESP_LOGI(TAG, "Servo pins (from Kconfig):");
    #ifdef CONFIG_SERVO_CONNECTION_LU9685
    // LU9685连接方式显示通道信息
    ESP_LOGI(TAG, "  Using LU9685 servo controller on PCA9548A channel %d", CONFIG_LU9685_PCA9548A_CHANNEL);
    ESP_LOGI(TAG, "  LU9685 channels: Left: %d, Right: %d, Up: %d, Down: %d",
             CONFIG_SERVO_LU9685_LEFT_CHANNEL, CONFIG_SERVO_LU9685_RIGHT_CHANNEL,
             CONFIG_SERVO_LU9685_UP_CHANNEL, CONFIG_SERVO_LU9685_DOWN_CHANNEL);
    #endif
    for (int i = 0; i < board_config_.servo_count; i++) {
        ESP_LOGI(TAG, "  Servo %d: %d", i+1, servo_pins_array[i]);
    }
    
    ESP_LOGI(TAG, "Camera pins (from board-specific defines):");
    ESP_LOGI(TAG, "  XCLK: %d, SIOD: %d, SIOC: %d", 
             board_config_.xclk_pin, board_config_.siod_pin, board_config_.sioc_pin);
    ESP_LOGI(TAG, "  VSYNC: %d, HREF: %d, PCLK: %d, LED: %d",
             board_config_.vsync_pin, board_config_.href_pin, board_config_.pclk_pin, board_config_.cam_led_pin);
    ESP_LOGI(TAG, "--------------------------------------------");
}

std::string Board::GenerateUuid() {
    // UUID v4 需要 16 字节的随机数据
    uint8_t uuid[16];
    
    // 使用 ESP32 的硬件随机数生成器
    esp_fill_random(uuid, sizeof(uuid));
    
    // 设置版本 (版本 4) 和变体位
    uuid[6] = (uuid[6] & 0x0F) | 0x40;    // 版本 4
    uuid[8] = (uuid[8] & 0x3F) | 0x80;    // 变体 1
    
    // 将字节转换为标准的 UUID 字符串格式
    char uuid_str[37];
    snprintf(uuid_str, sizeof(uuid_str),
        "%02x%02x%02x%02x-%02x%02x-%02x%02x-%02x%02x-%02x%02x%02x%02x%02x%02x",
        uuid[0], uuid[1], uuid[2], uuid[3],
        uuid[4], uuid[5], uuid[6], uuid[7],
        uuid[8], uuid[9], uuid[10], uuid[11],
        uuid[12], uuid[13], uuid[14], uuid[15]);
    
    return std::string(uuid_str);
}

bool Board::GetBatteryLevel(int &level, bool& charging, bool& discharging) {
    return false;
}

bool Board::GetTemperature(float& esp32temp){
    return false;
}

Display* Board::GetDisplay() {
    static NoDisplay display;
    return &display;
}

Camera* Board::GetCamera() {
    return nullptr;
}

Led* Board::GetLed() {
    static NoLed led;
    return &led;
}

<<<<<<< HEAD
// 板级配置访问方法
board_config_t* Board::GetBoardConfig() {
    if (!config_initialized_) {
        InitBoardConfig();
    }
    return &board_config_;
}

// 硬件工具方法
int Board::GetDefaultI2CPort() {
    #if defined(CONFIG_IDF_TARGET_ESP32S3)
    return 0; // ESP32-S3默认I2C端口
    #elif defined(CONFIG_IDF_TARGET_ESP32)
    return 0; // ESP32默认I2C端口
    #elif defined(CONFIG_IDF_TARGET_ESP32C3)
    return 0; // ESP32-C3默认I2C端口
    #else
    return 0; // 其他目标默认I2C端口
    #endif
}

bool Board::IsI2CDeviceConnected(int port, uint8_t addr) {
    // Simplified implementation for ESP-IDF 5.x
    // This is a placeholder implementation that always returns false
    // Since this function may not be critical for the actual operation
    ESP_LOGW(TAG, "IsI2CDeviceConnected is not fully implemented in this version");
    return false;
}

std::string Board::GetJson() {
=======
std::string Board::GetSystemInfoJson() {
>>>>>>> 897239e9
    /* 
        {
            "version": 2,
            "flash_size": 4194304,
            "psram_size": 0,
            "minimum_free_heap_size": 123456,
            "mac_address": "00:00:00:00:00:00",
            "uuid": "00000000-0000-0000-0000-000000000000",
            "chip_model_name": "esp32s3",
            "chip_info": {
                "model": 1,
                "cores": 2,
                "revision": 0,
                "features": 0
            },
            "application": {
                "name": "my-app",
                "version": "1.0.0",
                "compile_time": "2021-01-01T00:00:00Z"
                "idf_version": "4.2-dev"
                "elf_sha256": ""
            },
            "partition_table": [
                "app": {
                    "label": "app",
                    "type": 1,
                    "subtype": 2,
                    "address": 0x10000,
                    "size": 0x100000
                }
            ],
            "ota": {
                "label": "ota_0"
            },
            "board": {
                ...
            }
        }
    */
    std::string json = R"({"version":2,"language":")" + std::string(Lang::CODE) + R"(",)";
    json += R"("flash_size":)" + std::to_string(SystemInfo::GetFlashSize()) + R"(,)";
    json += R"("minimum_free_heap_size":")" + std::to_string(SystemInfo::GetMinimumFreeHeapSize()) + R"(",)";
    json += R"("mac_address":")" + SystemInfo::GetMacAddress() + R"(",)";
    json += R"("uuid":")" + uuid_ + R"(",)";
    json += R"("chip_model_name":")" + SystemInfo::GetChipModelName() + R"(",)";

    esp_chip_info_t chip_info;
    esp_chip_info(&chip_info);
    json += R"("chip_info":{)";
    json += R"("model":)" + std::to_string(chip_info.model) + R"(,)";
    json += R"("cores":)" + std::to_string(chip_info.cores) + R"(,)";
    json += R"("revision":)" + std::to_string(chip_info.revision) + R"(,)";
    json += R"("features":)" + std::to_string(chip_info.features) + R"(},)";

    auto app_desc = esp_app_get_description();
    json += R"("application":{)";
    json += R"("name":")" + std::string(app_desc->project_name) + R"(",)";
    json += R"("version":")" + std::string(app_desc->version) + R"(",)";
    json += R"("compile_time":")" + std::string(app_desc->date) + R"(T)" + std::string(app_desc->time) + R"(Z",)";
    json += R"("idf_version":")" + std::string(app_desc->idf_ver) + R"(",)";
    char sha256_str[65];
    for (int i = 0; i < 32; i++) {
        snprintf(sha256_str + i * 2, sizeof(sha256_str) - i * 2, "%02x", app_desc->app_elf_sha256[i]);
    }
    json += R"("elf_sha256":")" + std::string(sha256_str) + R"(")";
    json += R"(},)";

    json += R"("partition_table": [)";
    esp_partition_iterator_t it = esp_partition_find(ESP_PARTITION_TYPE_ANY, ESP_PARTITION_SUBTYPE_ANY, NULL);
    while (it) {
        const esp_partition_t *partition = esp_partition_get(it);
        json += R"({)";
        json += R"("label":")" + std::string(partition->label) + R"(",)";
        json += R"("type":)" + std::to_string(partition->type) + R"(,)";
        json += R"("subtype":)" + std::to_string(partition->subtype) + R"(,)";
        json += R"("address":)" + std::to_string(partition->address) + R"(,)";
        json += R"("size":)" + std::to_string(partition->size) + R"(},)";;
        it = esp_partition_next(it);
    }
    json.pop_back(); // Remove the last comma
    json += R"(],)";

    json += R"("ota":{)";
    auto ota_partition = esp_ota_get_running_partition();
    json += R"("label":")" + std::string(ota_partition->label) + R"(")";
    json += R"(},)";

    json += R"("board":)" + GetBoardJson();

    // Close the JSON object
    json += R"(})";
    return json;
}

Assets* Board::GetAssets() {
    return nullptr;
}<|MERGE_RESOLUTION|>--- conflicted
+++ resolved
@@ -520,7 +520,6 @@
     return &led;
 }
 
-<<<<<<< HEAD
 // 板级配置访问方法
 board_config_t* Board::GetBoardConfig() {
     if (!config_initialized_) {
@@ -550,10 +549,7 @@
     return false;
 }
 
-std::string Board::GetJson() {
-=======
 std::string Board::GetSystemInfoJson() {
->>>>>>> 897239e9
     /* 
         {
             "version": 2,
