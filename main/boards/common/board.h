--- conflicted
+++ resolved
@@ -6,14 +6,11 @@
 #include <mqtt.h>
 #include <udp.h>
 #include <string>
-<<<<<<< HEAD
 #include <driver/i2c_master.h>
 #include <driver/gpio.h>
 #include <vector>
 #include "esp32_camera.h"
-=======
 #include <functional>
->>>>>>> b7db6845
 #include <network_interface.h>
 
 #include "led/led.h"
@@ -23,7 +20,6 @@
 #include "ext/include/i2c_utils.h"
 #include "sdkconfig.h"
 
-<<<<<<< HEAD
 // 摄像头信息结构体
 typedef struct {
     const char* model;       // 摄像头型号
@@ -389,7 +385,6 @@
 #define HW178_ADC_CHANNEL           -1  // Invalid ADC channel by default
 #endif
 #endif
-=======
 /**
  * Network events for unified callback
  */
@@ -418,7 +413,6 @@
 // Network event callback type (event, data)
 // data contains additional info like SSID for Connecting/Connected events
 using NetworkEventCallback = std::function<void(NetworkEvent event, const std::string& data)>;
->>>>>>> b7db6845
 
 void* create_board();
 class AudioCodec;
