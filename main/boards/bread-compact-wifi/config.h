--- conflicted
+++ resolved
@@ -54,7 +54,6 @@
 #define DISPLAY_MIRROR_X true
 #define DISPLAY_MIRROR_Y true
 
-<<<<<<< HEAD
 // ADC 资源冲突处理配置
 // 此开发板通过HW-178多路复用器连接电压传感器监控电池
 // 设置尝试顺序：优先ADC2，如果失败再尝试ADC1
@@ -119,10 +118,8 @@
 
 // 引入通用板级配置头文件
 #include "../common/board_config.h"
-=======
 
 // A MCP Test: Control a lamp
 #define LAMP_GPIO GPIO_NUM_18
->>>>>>> 7f7f24e5
 
 #endif // _BOARD_CONFIG_H_