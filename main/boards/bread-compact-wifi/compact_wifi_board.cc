--- conflicted
+++ resolved
@@ -342,7 +342,6 @@
         });
     }
 
-<<<<<<< HEAD
     void InitializeCamera() {
         // 检查资源锁定
         if (!lock_resource_for_camera()) {
@@ -463,11 +462,9 @@
             });
         }
 #endif
-=======
     // 物联网初始化，逐步迁移到 MCP 协议
     void InitializeTools() {
         static LampController lamp(LAMP_GPIO);
->>>>>>> d38763d5
     }
 
 public:
@@ -483,7 +480,6 @@
         InitializeDisplayI2c();
         InitializeSsd1306Display();
         InitializeButtons();
-<<<<<<< HEAD
         InitializeCamera();
         InitializeIot();
 
@@ -513,9 +509,7 @@
         }
 
         ESP_LOGI(TAG, "Bread Compact WiFi Board Initialized with Camera and Vision support");
-=======
         InitializeTools();
->>>>>>> d38763d5
     }
 
     virtual Led* GetLed() override {
