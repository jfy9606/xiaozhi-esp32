--- conflicted
+++ resolved
@@ -175,18 +175,15 @@
         auto& thing_manager = iot::ThingManager::GetInstance();
         thing_manager.AddThing(iot::CreateThing("Speaker"));
         thing_manager.AddThing(iot::CreateThing("Lamp"));
-<<<<<<< HEAD
         
         // 根据配置选项添加舵机控制器
         #ifdef CONFIG_ENABLE_SERVO_CONTROLLER
         thing_manager.AddThing(iot::CreateThing("ServoThing"));
         ESP_LOGI(TAG, "Servo controller enabled");
         #endif
-=======
 #elif CONFIG_IOT_PROTOCOL_MCP
         static LampController lamp(LAMP_GPIO);
 #endif
->>>>>>> 7f7f24e5
     }
 
 public:
