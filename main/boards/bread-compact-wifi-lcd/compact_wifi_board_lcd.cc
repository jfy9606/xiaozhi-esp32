--- conflicted
+++ resolved
@@ -1,303 +1,300 @@
-#include "wifi_board.h"
-#include "audio_codecs/no_audio_codec.h"
-#include "display/lcd_display.h"
-#include "system_reset.h"
-#include "application.h"
-#include "button.h"
-#include "config.h"
-#include "mcp_server.h"
-#include "lamp_controller.h"
-#include "iot/thing_manager.h"
-#include "led/single_led.h"
-
-#include <wifi_station.h>
-#include <esp_log.h>
-#include <driver/i2c_master.h>
-#include <esp_lcd_panel_vendor.h>
-#include <esp_lcd_panel_io.h>
-#include <esp_lcd_panel_ops.h>
-#include <driver/spi_common.h>
-
-// 添加多路复用器头文件
-#ifdef CONFIG_ENABLE_PCA9548A
-#include "ext/include/multiplexer.h"
-#endif
-
-#if defined(LCD_TYPE_ILI9341_SERIAL)
-#include "esp_lcd_ili9341.h"
-#endif
-
-#if defined(LCD_TYPE_GC9A01_SERIAL)
-#include "esp_lcd_gc9a01.h"
-static const gc9a01_lcd_init_cmd_t gc9107_lcd_init_cmds[] = {
-    //  {cmd, { data }, data_size, delay_ms}
-    {0xfe, (uint8_t[]){0x00}, 0, 0},
-    {0xef, (uint8_t[]){0x00}, 0, 0},
-    {0xb0, (uint8_t[]){0xc0}, 1, 0},
-    {0xb1, (uint8_t[]){0x80}, 1, 0},
-    {0xb2, (uint8_t[]){0x27}, 1, 0},
-    {0xb3, (uint8_t[]){0x13}, 1, 0},
-    {0xb6, (uint8_t[]){0x19}, 1, 0},
-    {0xb7, (uint8_t[]){0x05}, 1, 0},
-    {0xac, (uint8_t[]){0xc8}, 1, 0},
-    {0xab, (uint8_t[]){0x0f}, 1, 0},
-    {0x3a, (uint8_t[]){0x05}, 1, 0},
-    {0xb4, (uint8_t[]){0x04}, 1, 0},
-    {0xa8, (uint8_t[]){0x08}, 1, 0},
-    {0xb8, (uint8_t[]){0x08}, 1, 0},
-    {0xea, (uint8_t[]){0x02}, 1, 0},
-    {0xe8, (uint8_t[]){0x2A}, 1, 0},
-    {0xe9, (uint8_t[]){0x47}, 1, 0},
-    {0xe7, (uint8_t[]){0x5f}, 1, 0},
-    {0xc6, (uint8_t[]){0x21}, 1, 0},
-    {0xc7, (uint8_t[]){0x15}, 1, 0},
-    {0xf0,
-    (uint8_t[]){0x1D, 0x38, 0x09, 0x4D, 0x92, 0x2F, 0x35, 0x52, 0x1E, 0x0C,
-                0x04, 0x12, 0x14, 0x1f},
-    14, 0},
-    {0xf1,
-    (uint8_t[]){0x16, 0x40, 0x1C, 0x54, 0xA9, 0x2D, 0x2E, 0x56, 0x10, 0x0D,
-                0x0C, 0x1A, 0x14, 0x1E},
-    14, 0},
-    {0xf4, (uint8_t[]){0x00, 0x00, 0xFF}, 3, 0},
-    {0xba, (uint8_t[]){0xFF, 0xFF}, 2, 0},
-};
-#endif
- 
-#define TAG "CompactWifiBoardLCD"
-
-LV_FONT_DECLARE(font_puhui_16_4);
-LV_FONT_DECLARE(font_awesome_16_4);
-
-class CompactWifiBoardLCD : public WifiBoard {
-private:
-    i2c_master_bus_handle_t display_i2c_bus_;
-    Button boot_button_;
-    Button touch_button_;
-    Button volume_up_button_;
-    Button volume_down_button_;
-    LcdDisplay* display_;
-
-    void InitializeI2c() {
-        i2c_master_bus_config_t bus_config = {
-            // 使用Kconfig中配置的I2C通道
-            .i2c_port = (i2c_port_t)CONFIG_DISPLAY_I2C_PORT,
-            .sda_io_num = DISPLAY_SDA_PIN,
-            .scl_io_num = DISPLAY_SCL_PIN,
-            .clk_source = I2C_CLK_SRC_DEFAULT,
-            .glitch_ignore_cnt = 7,
-            .intr_priority = 0,
-            .trans_queue_depth = 0,
-            .flags = {
-                .enable_internal_pullup = 1,
-            },
-        };
-        ESP_ERROR_CHECK(i2c_new_master_bus(&bus_config, &display_i2c_bus_));
-        
-        // 初始化共享同一个I2C总线的多路复用器
-        #ifdef CONFIG_ENABLE_PCA9548A
-        ESP_LOGI(TAG, "Initializing multiplexer with shared I2C bus on port %d", CONFIG_DISPLAY_I2C_PORT);
-        esp_err_t ret = multiplexer_init_with_bus(display_i2c_bus_);
-        if (ret != ESP_OK) {
-            ESP_LOGE(TAG, "Failed to initialize multiplexer: %s", esp_err_to_name(ret));
-        }
-        #endif
-    }
-
-    void InitializeSpi() {
-        spi_bus_config_t buscfg = {};
-        buscfg.mosi_io_num = DISPLAY_MOSI_PIN;
-        buscfg.miso_io_num = GPIO_NUM_NC;
-        buscfg.sclk_io_num = DISPLAY_CLK_PIN;
-        buscfg.quadwp_io_num = GPIO_NUM_NC;
-        buscfg.quadhd_io_num = GPIO_NUM_NC;
-        buscfg.max_transfer_sz = DISPLAY_WIDTH * DISPLAY_HEIGHT * sizeof(uint16_t);
-        ESP_ERROR_CHECK(spi_bus_initialize(SPI3_HOST, &buscfg, SPI_DMA_CH_AUTO));
-    }
-
-    void InitializeLcdDisplay() {
-        esp_lcd_panel_io_handle_t panel_io = nullptr;
-        esp_lcd_panel_handle_t panel = nullptr;
-        // 液晶屏控制IO初始化
-        ESP_LOGD(TAG, "Install panel IO");
-        esp_lcd_panel_io_spi_config_t io_config = {};
-        io_config.cs_gpio_num = DISPLAY_CS_PIN;
-        io_config.dc_gpio_num = DISPLAY_DC_PIN;
-        io_config.spi_mode = DISPLAY_SPI_MODE;
-        io_config.pclk_hz = 40 * 1000 * 1000;
-        io_config.trans_queue_depth = 10;
-        io_config.lcd_cmd_bits = 8;
-        io_config.lcd_param_bits = 8;
-        ESP_ERROR_CHECK(esp_lcd_new_panel_io_spi(SPI3_HOST, &io_config, &panel_io));
-
-        // 初始化液晶屏驱动芯片
-        ESP_LOGD(TAG, "Install LCD driver");
-        esp_lcd_panel_dev_config_t panel_config = {};
-        panel_config.reset_gpio_num = DISPLAY_RST_PIN;
-        panel_config.rgb_ele_order = DISPLAY_RGB_ORDER;
-        panel_config.bits_per_pixel = 16;
-#if defined(LCD_TYPE_ILI9341_SERIAL)
-        ESP_ERROR_CHECK(esp_lcd_new_panel_ili9341(panel_io, &panel_config, &panel));
-#elif defined(LCD_TYPE_GC9A01_SERIAL)
-        ESP_ERROR_CHECK(esp_lcd_new_panel_gc9a01(panel_io, &panel_config, &panel));
-        gc9a01_vendor_config_t gc9107_vendor_config = {
-            .init_cmds = gc9107_lcd_init_cmds,
-            .init_cmds_size = sizeof(gc9107_lcd_init_cmds) / sizeof(gc9a01_lcd_init_cmd_t),
-        };        
-#else
-        ESP_ERROR_CHECK(esp_lcd_new_panel_st7789(panel_io, &panel_config, &panel));
-#endif
-        
-        esp_lcd_panel_reset(panel);
- 
-
-        esp_lcd_panel_init(panel);
-        esp_lcd_panel_invert_color(panel, DISPLAY_INVERT_COLOR);
-        esp_lcd_panel_swap_xy(panel, DISPLAY_SWAP_XY);
-        esp_lcd_panel_mirror(panel, DISPLAY_MIRROR_X, DISPLAY_MIRROR_Y);
-#ifdef  LCD_TYPE_GC9A01_SERIAL
-        panel_config.vendor_config = &gc9107_vendor_config;
-#endif
-        display_ = new SpiLcdDisplay(panel_io, panel,
-                                    DISPLAY_WIDTH, DISPLAY_HEIGHT, DISPLAY_OFFSET_X, DISPLAY_OFFSET_Y, DISPLAY_MIRROR_X, DISPLAY_MIRROR_Y, DISPLAY_SWAP_XY,
-                                    {
-                                        .text_font = &font_puhui_16_4,
-                                        .icon_font = &font_awesome_16_4,
-#if CONFIG_USE_WECHAT_MESSAGE_STYLE
-                                        .emoji_font = font_emoji_32_init(),
-#else
-                                        .emoji_font = DISPLAY_HEIGHT >= 240 ? font_emoji_64_init() : font_emoji_32_init(),
-#endif
-                                    });
-    }
-
-    void InitializeButtons() {
-        boot_button_.OnClick([this]() {
-            auto& app = Application::GetInstance();
-            if (app.GetDeviceState() == kDeviceStateStarting && !WifiStation::GetInstance().IsConnected()) {
-                ResetWifiConfiguration();
-            }
-            app.ToggleChatState();
-        });
-        
-        touch_button_.OnPressDown([this]() {
-            Application::GetInstance().StartListening();
-        });
-        
-        touch_button_.OnPressUp([this]() {
-            Application::GetInstance().StopListening();
-        });
-        
-        volume_up_button_.OnClick([this]() {
-            auto codec = GetAudioCodec();
-            auto volume = codec->output_volume() + 10;
-            if (volume > 100) {
-                volume = 100;
-            }
-            codec->SetOutputVolume(volume);
-            GetDisplay()->ShowNotification(Lang::Strings::VOLUME + std::to_string(volume));
-        });
-
-        volume_up_button_.OnLongPress([this]() {
-            GetAudioCodec()->SetOutputVolume(100);
-            GetDisplay()->ShowNotification(Lang::Strings::MAX_VOLUME);
-        });
-
-        volume_down_button_.OnClick([this]() {
-            auto codec = GetAudioCodec();
-            auto volume = codec->output_volume() - 10;
-            if (volume < 0) {
-                volume = 0;
-            }
-            codec->SetOutputVolume(volume);
-            GetDisplay()->ShowNotification(Lang::Strings::VOLUME + std::to_string(volume));
-        });
-
-        volume_down_button_.OnLongPress([this]() {
-            GetAudioCodec()->SetOutputVolume(0);
-            GetDisplay()->ShowNotification(Lang::Strings::MUTED);
-        });
-    }
-
-    // 物联网初始化，添加对 AI 可见设备
-    void InitializeIot() {
-#if CONFIG_IOT_PROTOCOL_XIAOZHI
-        auto& thing_manager = iot::ThingManager::GetInstance();
-        thing_manager.AddThing(iot::CreateThing("Speaker"));
-        thing_manager.AddThing(iot::CreateThing("Screen"));
-        thing_manager.AddThing(iot::CreateThing("Lamp"));
-<<<<<<< HEAD
-        
-        // 根据配置选项添加舵机控制器
-        #ifdef CONFIG_ENABLE_SERVO_CONTROLLER
-        thing_manager.AddThing(iot::CreateThing("ServoThing"));
-        ESP_LOGI(TAG, "Servo controller enabled");
-        #endif
-        
-        // 根据配置选项添加电机控制器
-        #ifdef CONFIG_ENABLE_MOTOR_CONTROLLER
-        thing_manager.AddThing(iot::CreateThing("Motor"));
-        ESP_LOGI(TAG, "Motor controller enabled");
-        #endif
-        
-        // 根据配置选项添加超声波传感器
-        #ifdef CONFIG_ENABLE_US_SENSOR
-        thing_manager.AddThing(iot::CreateThing("US"));
-        ESP_LOGI(TAG, "Ultrasonic sensor enabled");
-        #endif
-=======
-#elif CONFIG_IOT_PROTOCOL_MCP
-        static LampController lamp(LAMP_GPIO);
-#endif
->>>>>>> 7f7f24e5
-    }
-
-public:
-    CompactWifiBoardLCD() :
-        boot_button_(BOOT_BUTTON_GPIO),
-        touch_button_(TOUCH_BUTTON_GPIO),
-        volume_up_button_(VOLUME_UP_BUTTON_GPIO),
-        volume_down_button_(VOLUME_DOWN_BUTTON_GPIO) {
-        InitializeI2c();
-        InitializeSpi();
-        InitializeLcdDisplay();
-        InitializeButtons();
-        InitializeIot();
-        if (DISPLAY_BACKLIGHT_PIN != GPIO_NUM_NC) {
-            GetBacklight()->RestoreBrightness();
-        }
-        
-        // board_config.cc 现在会自动从宏定义读取舵机配置信息
-        ESP_LOGI(TAG, "Bread Compact WiFi LCD Board Initialized with Servo and Motor support");
-    }
-
-    virtual Led* GetLed() override {
-        static SingleLed led(BUILTIN_LED_GPIO);
-        return &led;
-    }
-
-    virtual AudioCodec* GetAudioCodec() override {
-#ifdef AUDIO_I2S_METHOD_SIMPLEX
-        static NoAudioCodecSimplex audio_codec(AUDIO_INPUT_SAMPLE_RATE, AUDIO_OUTPUT_SAMPLE_RATE,
-            AUDIO_I2S_SPK_GPIO_BCLK, AUDIO_I2S_SPK_GPIO_LRCK, AUDIO_I2S_SPK_GPIO_DOUT, AUDIO_I2S_MIC_GPIO_SCK, AUDIO_I2S_MIC_GPIO_WS, AUDIO_I2S_MIC_GPIO_DIN);
-#else
-        static NoAudioCodecDuplex audio_codec(AUDIO_INPUT_SAMPLE_RATE, AUDIO_OUTPUT_SAMPLE_RATE,
-            AUDIO_I2S_GPIO_BCLK, AUDIO_I2S_GPIO_WS, AUDIO_I2S_GPIO_DOUT, AUDIO_I2S_GPIO_DIN);
-#endif
-        return &audio_codec;
-    }
-
-    virtual Display* GetDisplay() override {
-        return display_;
-    }
-
-    virtual Backlight* GetBacklight() override {
-        if (DISPLAY_BACKLIGHT_PIN != GPIO_NUM_NC) {
-            static PwmBacklight backlight(DISPLAY_BACKLIGHT_PIN, DISPLAY_BACKLIGHT_OUTPUT_INVERT);
-            return &backlight;
-        }
-        return nullptr;
-    }
-};
-
-DECLARE_BOARD(CompactWifiBoardLCD);
+#include "wifi_board.h"
+#include "audio_codecs/no_audio_codec.h"
+#include "display/lcd_display.h"
+#include "system_reset.h"
+#include "application.h"
+#include "button.h"
+#include "config.h"
+#include "mcp_server.h"
+#include "lamp_controller.h"
+#include "iot/thing_manager.h"
+#include "led/single_led.h"
+
+#include <wifi_station.h>
+#include <esp_log.h>
+#include <driver/i2c_master.h>
+#include <esp_lcd_panel_vendor.h>
+#include <esp_lcd_panel_io.h>
+#include <esp_lcd_panel_ops.h>
+#include <driver/spi_common.h>
+
+// 添加多路复用器头文件
+#ifdef CONFIG_ENABLE_PCA9548A
+#include "ext/include/multiplexer.h"
+#endif
+
+#if defined(LCD_TYPE_ILI9341_SERIAL)
+#include "esp_lcd_ili9341.h"
+#endif
+
+#if defined(LCD_TYPE_GC9A01_SERIAL)
+#include "esp_lcd_gc9a01.h"
+static const gc9a01_lcd_init_cmd_t gc9107_lcd_init_cmds[] = {
+    //  {cmd, { data }, data_size, delay_ms}
+    {0xfe, (uint8_t[]){0x00}, 0, 0},
+    {0xef, (uint8_t[]){0x00}, 0, 0},
+    {0xb0, (uint8_t[]){0xc0}, 1, 0},
+    {0xb1, (uint8_t[]){0x80}, 1, 0},
+    {0xb2, (uint8_t[]){0x27}, 1, 0},
+    {0xb3, (uint8_t[]){0x13}, 1, 0},
+    {0xb6, (uint8_t[]){0x19}, 1, 0},
+    {0xb7, (uint8_t[]){0x05}, 1, 0},
+    {0xac, (uint8_t[]){0xc8}, 1, 0},
+    {0xab, (uint8_t[]){0x0f}, 1, 0},
+    {0x3a, (uint8_t[]){0x05}, 1, 0},
+    {0xb4, (uint8_t[]){0x04}, 1, 0},
+    {0xa8, (uint8_t[]){0x08}, 1, 0},
+    {0xb8, (uint8_t[]){0x08}, 1, 0},
+    {0xea, (uint8_t[]){0x02}, 1, 0},
+    {0xe8, (uint8_t[]){0x2A}, 1, 0},
+    {0xe9, (uint8_t[]){0x47}, 1, 0},
+    {0xe7, (uint8_t[]){0x5f}, 1, 0},
+    {0xc6, (uint8_t[]){0x21}, 1, 0},
+    {0xc7, (uint8_t[]){0x15}, 1, 0},
+    {0xf0,
+    (uint8_t[]){0x1D, 0x38, 0x09, 0x4D, 0x92, 0x2F, 0x35, 0x52, 0x1E, 0x0C,
+                0x04, 0x12, 0x14, 0x1f},
+    14, 0},
+    {0xf1,
+    (uint8_t[]){0x16, 0x40, 0x1C, 0x54, 0xA9, 0x2D, 0x2E, 0x56, 0x10, 0x0D,
+                0x0C, 0x1A, 0x14, 0x1E},
+    14, 0},
+    {0xf4, (uint8_t[]){0x00, 0x00, 0xFF}, 3, 0},
+    {0xba, (uint8_t[]){0xFF, 0xFF}, 2, 0},
+};
+#endif
+ 
+#define TAG "CompactWifiBoardLCD"
+
+LV_FONT_DECLARE(font_puhui_16_4);
+LV_FONT_DECLARE(font_awesome_16_4);
+
+class CompactWifiBoardLCD : public WifiBoard {
+private:
+    i2c_master_bus_handle_t display_i2c_bus_;
+    Button boot_button_;
+    Button touch_button_;
+    Button volume_up_button_;
+    Button volume_down_button_;
+    LcdDisplay* display_;
+
+    void InitializeI2c() {
+        i2c_master_bus_config_t bus_config = {
+            // 使用Kconfig中配置的I2C通道
+            .i2c_port = (i2c_port_t)CONFIG_DISPLAY_I2C_PORT,
+            .sda_io_num = DISPLAY_SDA_PIN,
+            .scl_io_num = DISPLAY_SCL_PIN,
+            .clk_source = I2C_CLK_SRC_DEFAULT,
+            .glitch_ignore_cnt = 7,
+            .intr_priority = 0,
+            .trans_queue_depth = 0,
+            .flags = {
+                .enable_internal_pullup = 1,
+            },
+        };
+        ESP_ERROR_CHECK(i2c_new_master_bus(&bus_config, &display_i2c_bus_));
+        
+        // 初始化共享同一个I2C总线的多路复用器
+        #ifdef CONFIG_ENABLE_PCA9548A
+        ESP_LOGI(TAG, "Initializing multiplexer with shared I2C bus on port %d", CONFIG_DISPLAY_I2C_PORT);
+        esp_err_t ret = multiplexer_init_with_bus(display_i2c_bus_);
+        if (ret != ESP_OK) {
+            ESP_LOGE(TAG, "Failed to initialize multiplexer: %s", esp_err_to_name(ret));
+        }
+        #endif
+    }
+
+    void InitializeSpi() {
+        spi_bus_config_t buscfg = {};
+        buscfg.mosi_io_num = DISPLAY_MOSI_PIN;
+        buscfg.miso_io_num = GPIO_NUM_NC;
+        buscfg.sclk_io_num = DISPLAY_CLK_PIN;
+        buscfg.quadwp_io_num = GPIO_NUM_NC;
+        buscfg.quadhd_io_num = GPIO_NUM_NC;
+        buscfg.max_transfer_sz = DISPLAY_WIDTH * DISPLAY_HEIGHT * sizeof(uint16_t);
+        ESP_ERROR_CHECK(spi_bus_initialize(SPI3_HOST, &buscfg, SPI_DMA_CH_AUTO));
+    }
+
+    void InitializeLcdDisplay() {
+        esp_lcd_panel_io_handle_t panel_io = nullptr;
+        esp_lcd_panel_handle_t panel = nullptr;
+        // 液晶屏控制IO初始化
+        ESP_LOGD(TAG, "Install panel IO");
+        esp_lcd_panel_io_spi_config_t io_config = {};
+        io_config.cs_gpio_num = DISPLAY_CS_PIN;
+        io_config.dc_gpio_num = DISPLAY_DC_PIN;
+        io_config.spi_mode = DISPLAY_SPI_MODE;
+        io_config.pclk_hz = 40 * 1000 * 1000;
+        io_config.trans_queue_depth = 10;
+        io_config.lcd_cmd_bits = 8;
+        io_config.lcd_param_bits = 8;
+        ESP_ERROR_CHECK(esp_lcd_new_panel_io_spi(SPI3_HOST, &io_config, &panel_io));
+
+        // 初始化液晶屏驱动芯片
+        ESP_LOGD(TAG, "Install LCD driver");
+        esp_lcd_panel_dev_config_t panel_config = {};
+        panel_config.reset_gpio_num = DISPLAY_RST_PIN;
+        panel_config.rgb_ele_order = DISPLAY_RGB_ORDER;
+        panel_config.bits_per_pixel = 16;
+#if defined(LCD_TYPE_ILI9341_SERIAL)
+        ESP_ERROR_CHECK(esp_lcd_new_panel_ili9341(panel_io, &panel_config, &panel));
+#elif defined(LCD_TYPE_GC9A01_SERIAL)
+        ESP_ERROR_CHECK(esp_lcd_new_panel_gc9a01(panel_io, &panel_config, &panel));
+        gc9a01_vendor_config_t gc9107_vendor_config = {
+            .init_cmds = gc9107_lcd_init_cmds,
+            .init_cmds_size = sizeof(gc9107_lcd_init_cmds) / sizeof(gc9a01_lcd_init_cmd_t),
+        };        
+#else
+        ESP_ERROR_CHECK(esp_lcd_new_panel_st7789(panel_io, &panel_config, &panel));
+#endif
+        
+        esp_lcd_panel_reset(panel);
+ 
+
+        esp_lcd_panel_init(panel);
+        esp_lcd_panel_invert_color(panel, DISPLAY_INVERT_COLOR);
+        esp_lcd_panel_swap_xy(panel, DISPLAY_SWAP_XY);
+        esp_lcd_panel_mirror(panel, DISPLAY_MIRROR_X, DISPLAY_MIRROR_Y);
+#ifdef  LCD_TYPE_GC9A01_SERIAL
+        panel_config.vendor_config = &gc9107_vendor_config;
+#endif
+        display_ = new SpiLcdDisplay(panel_io, panel,
+                                    DISPLAY_WIDTH, DISPLAY_HEIGHT, DISPLAY_OFFSET_X, DISPLAY_OFFSET_Y, DISPLAY_MIRROR_X, DISPLAY_MIRROR_Y, DISPLAY_SWAP_XY,
+                                    {
+                                        .text_font = &font_puhui_16_4,
+                                        .icon_font = &font_awesome_16_4,
+#if CONFIG_USE_WECHAT_MESSAGE_STYLE
+                                        .emoji_font = font_emoji_32_init(),
+#else
+                                        .emoji_font = DISPLAY_HEIGHT >= 240 ? font_emoji_64_init() : font_emoji_32_init(),
+#endif
+                                    });
+    }
+
+    void InitializeButtons() {
+        boot_button_.OnClick([this]() {
+            auto& app = Application::GetInstance();
+            if (app.GetDeviceState() == kDeviceStateStarting && !WifiStation::GetInstance().IsConnected()) {
+                ResetWifiConfiguration();
+            }
+            app.ToggleChatState();
+        });
+        
+        touch_button_.OnPressDown([this]() {
+            Application::GetInstance().StartListening();
+        });
+        
+        touch_button_.OnPressUp([this]() {
+            Application::GetInstance().StopListening();
+        });
+        
+        volume_up_button_.OnClick([this]() {
+            auto codec = GetAudioCodec();
+            auto volume = codec->output_volume() + 10;
+            if (volume > 100) {
+                volume = 100;
+            }
+            codec->SetOutputVolume(volume);
+            GetDisplay()->ShowNotification(Lang::Strings::VOLUME + std::to_string(volume));
+        });
+
+        volume_up_button_.OnLongPress([this]() {
+            GetAudioCodec()->SetOutputVolume(100);
+            GetDisplay()->ShowNotification(Lang::Strings::MAX_VOLUME);
+        });
+
+        volume_down_button_.OnClick([this]() {
+            auto codec = GetAudioCodec();
+            auto volume = codec->output_volume() - 10;
+            if (volume < 0) {
+                volume = 0;
+            }
+            codec->SetOutputVolume(volume);
+            GetDisplay()->ShowNotification(Lang::Strings::VOLUME + std::to_string(volume));
+        });
+
+        volume_down_button_.OnLongPress([this]() {
+            GetAudioCodec()->SetOutputVolume(0);
+            GetDisplay()->ShowNotification(Lang::Strings::MUTED);
+        });
+    }
+
+    // 物联网初始化，添加对 AI 可见设备
+    void InitializeIot() {
+#if CONFIG_IOT_PROTOCOL_XIAOZHI
+        auto& thing_manager = iot::ThingManager::GetInstance();
+        thing_manager.AddThing(iot::CreateThing("Speaker"));
+        thing_manager.AddThing(iot::CreateThing("Screen"));
+        thing_manager.AddThing(iot::CreateThing("Lamp"));
+        
+        // 根据配置选项添加舵机控制器
+        #ifdef CONFIG_ENABLE_SERVO_CONTROLLER
+        thing_manager.AddThing(iot::CreateThing("ServoThing"));
+        ESP_LOGI(TAG, "Servo controller enabled");
+        #endif
+        
+        // 根据配置选项添加电机控制器
+        #ifdef CONFIG_ENABLE_MOTOR_CONTROLLER
+        thing_manager.AddThing(iot::CreateThing("Motor"));
+        ESP_LOGI(TAG, "Motor controller enabled");
+        #endif
+        
+        // 根据配置选项添加超声波传感器
+        #ifdef CONFIG_ENABLE_US_SENSOR
+        thing_manager.AddThing(iot::CreateThing("US"));
+        ESP_LOGI(TAG, "Ultrasonic sensor enabled");
+        #endif
+#elif CONFIG_IOT_PROTOCOL_MCP
+        static LampController lamp(LAMP_GPIO);
+#endif
+    }
+
+public:
+    CompactWifiBoardLCD() :
+        boot_button_(BOOT_BUTTON_GPIO),
+        touch_button_(TOUCH_BUTTON_GPIO),
+        volume_up_button_(VOLUME_UP_BUTTON_GPIO),
+        volume_down_button_(VOLUME_DOWN_BUTTON_GPIO) {
+        InitializeI2c();
+        InitializeSpi();
+        InitializeLcdDisplay();
+        InitializeButtons();
+        InitializeIot();
+        if (DISPLAY_BACKLIGHT_PIN != GPIO_NUM_NC) {
+            GetBacklight()->RestoreBrightness();
+        }
+        
+        // board_config.cc 现在会自动从宏定义读取舵机配置信息
+        ESP_LOGI(TAG, "Bread Compact WiFi LCD Board Initialized with Servo and Motor support");
+    }
+
+    virtual Led* GetLed() override {
+        static SingleLed led(BUILTIN_LED_GPIO);
+        return &led;
+    }
+
+    virtual AudioCodec* GetAudioCodec() override {
+#ifdef AUDIO_I2S_METHOD_SIMPLEX
+        static NoAudioCodecSimplex audio_codec(AUDIO_INPUT_SAMPLE_RATE, AUDIO_OUTPUT_SAMPLE_RATE,
+            AUDIO_I2S_SPK_GPIO_BCLK, AUDIO_I2S_SPK_GPIO_LRCK, AUDIO_I2S_SPK_GPIO_DOUT, AUDIO_I2S_MIC_GPIO_SCK, AUDIO_I2S_MIC_GPIO_WS, AUDIO_I2S_MIC_GPIO_DIN);
+#else
+        static NoAudioCodecDuplex audio_codec(AUDIO_INPUT_SAMPLE_RATE, AUDIO_OUTPUT_SAMPLE_RATE,
+            AUDIO_I2S_GPIO_BCLK, AUDIO_I2S_GPIO_WS, AUDIO_I2S_GPIO_DOUT, AUDIO_I2S_GPIO_DIN);
+#endif
+        return &audio_codec;
+    }
+
+    virtual Display* GetDisplay() override {
+        return display_;
+    }
+
+    virtual Backlight* GetBacklight() override {
+        if (DISPLAY_BACKLIGHT_PIN != GPIO_NUM_NC) {
+            static PwmBacklight backlight(DISPLAY_BACKLIGHT_PIN, DISPLAY_BACKLIGHT_OUTPUT_INVERT);
+            return &backlight;
+        }
+        return nullptr;
+    }
+};
+
+DECLARE_BOARD(CompactWifiBoardLCD);