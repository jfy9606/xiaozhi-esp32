--- conflicted
+++ resolved
@@ -8,12 +8,7 @@
 
 #include <esp_log.h>
 #include <driver/i2c_master.h>
-<<<<<<< HEAD
-#include <wifi_station.h>
-#include "common/esp32_camera.h"
-=======
 #include "esp32_camera.h"
->>>>>>> b7db6845
 
 #define TAG "AtomS3R CAM/M12 + EchoBase"
 
