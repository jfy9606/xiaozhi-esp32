#include <esp_log.h>
#include <esp_timer.h>
#include <nvs.h>
#include <nvs_flash.h>

#include "application.h"
#include "web/web.h"
#include "boards/common/board.h"
#include "multiplexer.h"

#include "location/location.h"
#include "vision/vision.h"
#include "vehicle/vehicle.h"
#include "display.h"
#include "system_info.h"
#include "audio_codec.h"
#include "mqtt_protocol.h"
#include "websocket_protocol.h"
#include "font_awesome_symbols.h"
<<<<<<< HEAD
#include "iot/thing_manager.h"
#include "iot/things/imu.h"
#include "iot/things/us.h"
#include "assets/lang_config.h"
#include "mcp_server.h"
#include "ext/include/multiplexer.h"
#include "ext/include/pca9548a.h"
#include "ext/include/pcf8575.h"
#include "iot/things/servo.h"
#include "audio_debugger.h"

#if CONFIG_USE_AUDIO_PROCESSOR
#include "afe_audio_processor.h"
#else
#include "no_audio_processor.h"
#endif

#if CONFIG_USE_AFE_WAKE_WORD
#include "afe_wake_word.h"
#elif CONFIG_USE_ESP_WAKE_WORD
#include "esp_wake_word.h"
#else
#include "no_wake_word.h"
#endif
=======
#include "assets/lang_config.h"
#include "mcp_server.h"
>>>>>>> d38763d5

#include <cstring>
#include <driver/gpio.h>
#include <arpa/inet.h>
#include <cJSON.h>
#include <memory>
#include <string>
#include <vector>
#include <fstream>
#include <sstream>
#include <algorithm>
#include <chrono>
#include <cinttypes>
#include <functional>
#include <cstring>
#include <mutex>
#include <atomic>
#include <deque>
#include <thread>
#include <regex>
#include "freertos/FreeRTOS.h"
#include "freertos/task.h"
#include "driver/i2c_master.h"
#include "esp_timer.h"
#include "esp_log.h"
#include "esp_event.h"
#include "esp_system.h"
#include "nvs_flash.h"

#define TAG "Application"


static const char* const STATE_STRINGS[] = {
    "unknown",
    "starting",
    "configuring",
    "idle",
    "connecting",
    "listening",
    "speaking",
    "upgrading",
    "activating",
    "audio_testing",
    "fatal_error",
    "invalid_state"
};

Application::Application() {
    event_group_ = xEventGroupCreate();

#if CONFIG_USE_DEVICE_AEC && CONFIG_USE_SERVER_AEC
#error "CONFIG_USE_DEVICE_AEC and CONFIG_USE_SERVER_AEC cannot be enabled at the same time"
#elif CONFIG_USE_DEVICE_AEC
    aec_mode_ = kAecOnDeviceSide;
#elif CONFIG_USE_SERVER_AEC
    aec_mode_ = kAecOnServerSide;
#else
    aec_mode_ = kAecOff;
#endif

    esp_timer_create_args_t clock_timer_args = {
        .callback = [](void* arg) {
            Application* app = (Application*)arg;
            app->OnClockTimer();
        },
        .arg = this,
        .dispatch_method = ESP_TIMER_TASK,
        .name = "clock_timer",
        .skip_unhandled_events = true
    };
    esp_timer_create(&clock_timer_args, &clock_timer_handle_);
}

Application::~Application() {
    if (clock_timer_handle_ != nullptr) {
        esp_timer_stop(clock_timer_handle_);
        esp_timer_delete(clock_timer_handle_);
    }
    vEventGroupDelete(event_group_);
}

void Application::CheckNewVersion(Ota& ota) {
    const int MAX_RETRY = 10;
    int retry_count = 0;
    int retry_delay = 10; // 初始重试延迟为10秒

    auto& board = Board::GetInstance();
    while (true) {
        SetDeviceState(kDeviceStateActivating);
        auto display = board.GetDisplay();
        display->SetStatus(Lang::Strings::CHECKING_NEW_VERSION);

        if (!ota.CheckVersion()) {
            retry_count++;
            if (retry_count >= MAX_RETRY) {
                ESP_LOGE(TAG, "Too many retries, exit version check");
                return;
            }

            char buffer[128];
            snprintf(buffer, sizeof(buffer), Lang::Strings::CHECK_NEW_VERSION_FAILED, retry_delay, ota.GetCheckVersionUrl().c_str());
            Alert(Lang::Strings::ERROR, buffer, "sad", Lang::Sounds::P3_EXCLAMATION);

            ESP_LOGW(TAG, "Check new version failed, retry in %d seconds (%d/%d)", retry_delay, retry_count, MAX_RETRY);
            for (int i = 0; i < retry_delay; i++) {
                vTaskDelay(pdMS_TO_TICKS(1000));
                if (device_state_ == kDeviceStateIdle) {
                    break;
                }
            }
            retry_delay *= 2; // 每次重试后延迟时间翻倍
            continue;
        }
        retry_count = 0;
        retry_delay = 10; // 重置重试延迟时间

        if (ota.HasNewVersion()) {
            Alert(Lang::Strings::OTA_UPGRADE, Lang::Strings::UPGRADING, "happy", Lang::Sounds::P3_UPGRADE);

            vTaskDelay(pdMS_TO_TICKS(3000));

            SetDeviceState(kDeviceStateUpgrading);
            
            display->SetIcon(FONT_AWESOME_DOWNLOAD);
            std::string message = std::string(Lang::Strings::NEW_VERSION) + ota.GetFirmwareVersion();
            display->SetChatMessage("system", message.c_str());

            board.SetPowerSaveMode(false);
            audio_service_.Stop();
            vTaskDelay(pdMS_TO_TICKS(1000));

            bool upgrade_success = ota.StartUpgrade([display](int progress, size_t speed) {
                char buffer[64];
                snprintf(buffer, sizeof(buffer), "%d%% %uKB/s", progress, speed / 1024);
                display->SetChatMessage("system", buffer);
            });

            if (!upgrade_success) {
                // Upgrade failed, restart audio service and continue running
                ESP_LOGE(TAG, "Firmware upgrade failed, restarting audio service and continuing operation...");
                audio_service_.Start(); // Restart audio service
                board.SetPowerSaveMode(true); // Restore power save mode
                Alert(Lang::Strings::ERROR, Lang::Strings::UPGRADE_FAILED, "sad", Lang::Sounds::P3_EXCLAMATION);
                vTaskDelay(pdMS_TO_TICKS(3000));
                // Continue to normal operation (don't break, just fall through)
            } else {
                // Upgrade success, reboot immediately
                ESP_LOGI(TAG, "Firmware upgrade successful, rebooting...");
                display->SetChatMessage("system", "Upgrade successful, rebooting...");
                vTaskDelay(pdMS_TO_TICKS(1000)); // Brief pause to show message
                Reboot();
                return; // This line will never be reached after reboot
            }
        }

        // No new version, mark the current version as valid
        ota.MarkCurrentVersionValid();
        if (!ota.HasActivationCode() && !ota.HasActivationChallenge()) {
            xEventGroupSetBits(event_group_, MAIN_EVENT_CHECK_NEW_VERSION_DONE);
            // Exit the loop if done checking new version
            break;
        }

        display->SetStatus(Lang::Strings::ACTIVATION);
        // Activation code is shown to the user and waiting for the user to input
        if (ota.HasActivationCode()) {
            ShowActivationCode(ota.GetActivationCode(), ota.GetActivationMessage());
        }

        // This will block the loop until the activation is done or timeout
        for (int i = 0; i < 10; ++i) {
            ESP_LOGI(TAG, "Activating... %d/%d", i + 1, 10);
            esp_err_t err = ota.Activate();
            if (err == ESP_OK) {
                xEventGroupSetBits(event_group_, MAIN_EVENT_CHECK_NEW_VERSION_DONE);
                break;
            } else if (err == ESP_ERR_TIMEOUT) {
                vTaskDelay(pdMS_TO_TICKS(3000));
            } else {
                vTaskDelay(pdMS_TO_TICKS(10000));
            }
            if (device_state_ == kDeviceStateIdle) {
                break;
            }
        }
    }
}

void Application::ShowActivationCode(const std::string& code, const std::string& message) {
    struct digit_sound {
        char digit;
        const std::string_view& sound;
    };
    static const std::array<digit_sound, 10> digit_sounds{{
        digit_sound{'0', Lang::Sounds::P3_0},
        digit_sound{'1', Lang::Sounds::P3_1}, 
        digit_sound{'2', Lang::Sounds::P3_2},
        digit_sound{'3', Lang::Sounds::P3_3},
        digit_sound{'4', Lang::Sounds::P3_4},
        digit_sound{'5', Lang::Sounds::P3_5},
        digit_sound{'6', Lang::Sounds::P3_6},
        digit_sound{'7', Lang::Sounds::P3_7},
        digit_sound{'8', Lang::Sounds::P3_8},
        digit_sound{'9', Lang::Sounds::P3_9}
    }};

    // This sentence uses 9KB of SRAM, so we need to wait for it to finish
    Alert(Lang::Strings::ACTIVATION, message.c_str(), "happy", Lang::Sounds::P3_ACTIVATION);

    for (const auto& digit : code) {
        auto it = std::find_if(digit_sounds.begin(), digit_sounds.end(),
            [digit](const digit_sound& ds) { return ds.digit == digit; });
        if (it != digit_sounds.end()) {
            audio_service_.PlaySound(it->sound);
        }
    }
}

void Application::Alert(const char* status, const char* message, const char* emotion, const std::string_view& sound) {
    ESP_LOGW(TAG, "Alert %s: %s [%s]", status, message, emotion);
    auto display = Board::GetInstance().GetDisplay();
    display->SetStatus(status);
    display->SetEmotion(emotion);
    display->SetChatMessage("system", message);
    if (!sound.empty()) {
        audio_service_.PlaySound(sound);
    }
}

void Application::DismissAlert() {
    if (device_state_ == kDeviceStateIdle) {
        auto display = Board::GetInstance().GetDisplay();
        display->SetStatus(Lang::Strings::STANDBY);
        display->SetEmotion("neutral");
        display->SetChatMessage("system", "");
    }
}

void Application::ToggleChatState() {
    if (device_state_ == kDeviceStateActivating) {
        SetDeviceState(kDeviceStateIdle);
        return;
    } else if (device_state_ == kDeviceStateWifiConfiguring) {
        audio_service_.EnableAudioTesting(true);
        SetDeviceState(kDeviceStateAudioTesting);
        return;
    } else if (device_state_ == kDeviceStateAudioTesting) {
        audio_service_.EnableAudioTesting(false);
        SetDeviceState(kDeviceStateWifiConfiguring);
        return;
    }

    if (!protocol_) {
        ESP_LOGE(TAG, "Protocol not initialized");
        return;
    }

    if (device_state_ == kDeviceStateIdle) {
        Schedule([this]() {
            if (!protocol_->IsAudioChannelOpened()) {
                SetDeviceState(kDeviceStateConnecting);
                if (!protocol_->OpenAudioChannel()) {
                    return;
                }
            }

            SetListeningMode(aec_mode_ == kAecOff ? kListeningModeAutoStop : kListeningModeRealtime);
        });
    } else if (device_state_ == kDeviceStateSpeaking) {
        Schedule([this]() {
            AbortSpeaking(kAbortReasonNone);
        });
    } else if (device_state_ == kDeviceStateListening) {
        Schedule([this]() {
            protocol_->CloseAudioChannel();
        });
    }
}

void Application::StartListening() {
    if (device_state_ == kDeviceStateActivating) {
        SetDeviceState(kDeviceStateIdle);
        return;
    } else if (device_state_ == kDeviceStateWifiConfiguring) {
        audio_service_.EnableAudioTesting(true);
        SetDeviceState(kDeviceStateAudioTesting);
        return;
    }

    if (!protocol_) {
        ESP_LOGE(TAG, "Protocol not initialized");
        return;
    }
    
    if (device_state_ == kDeviceStateIdle) {
        Schedule([this]() {
            if (!protocol_->IsAudioChannelOpened()) {
                SetDeviceState(kDeviceStateConnecting);
                if (!protocol_->OpenAudioChannel()) {
                    return;
                }
            }

            SetListeningMode(kListeningModeManualStop);
        });
    } else if (device_state_ == kDeviceStateSpeaking) {
        Schedule([this]() {
            AbortSpeaking(kAbortReasonNone);
            SetListeningMode(kListeningModeManualStop);
        });
    }
}

void Application::StopListening() {
    if (device_state_ == kDeviceStateAudioTesting) {
        audio_service_.EnableAudioTesting(false);
        SetDeviceState(kDeviceStateWifiConfiguring);
        return;
    }

    const std::array<int, 3> valid_states = {
        kDeviceStateListening,
        kDeviceStateSpeaking,
        kDeviceStateIdle,
    };
    // If not valid, do nothing
    if (std::find(valid_states.begin(), valid_states.end(), device_state_) == valid_states.end()) {
        return;
    }

    Schedule([this]() {
        if (device_state_ == kDeviceStateListening) {
            protocol_->SendStopListening();
            SetDeviceState(kDeviceStateIdle);
        }
    });
}

void Application::Start() {
    auto& board = Board::GetInstance();
    SetDeviceState(kDeviceStateStarting);

    /* Setup the display */
    auto display = board.GetDisplay();

    /* Setup the audio service */
    auto codec = board.GetAudioCodec();
    audio_service_.Initialize(codec);
    audio_service_.Start();

    AudioServiceCallbacks callbacks;
    callbacks.on_send_queue_available = [this]() {
        xEventGroupSetBits(event_group_, MAIN_EVENT_SEND_AUDIO);
    };
    callbacks.on_wake_word_detected = [this](const std::string& wake_word) {
        xEventGroupSetBits(event_group_, MAIN_EVENT_WAKE_WORD_DETECTED);
    };
    callbacks.on_vad_change = [this](bool speaking) {
        xEventGroupSetBits(event_group_, MAIN_EVENT_VAD_CHANGE);
    };
    audio_service_.SetCallbacks(callbacks);

    /* Start the clock timer to update the status bar */
    esp_timer_start_periodic(clock_timer_handle_, 1000000);

    /* Wait for the network to be ready */
    board.StartNetwork();

    // Update the status bar immediately to show the network state
    display->UpdateStatusBar(true);

    // Check for new firmware version or get the MQTT broker address
    Ota ota;
    CheckNewVersion(ota);

    // Initialize the protocol before other components that might use it
    display->SetStatus(Lang::Strings::LOADING_PROTOCOL);

    // Add MCP common tools before initializing the protocol
    McpServer::GetInstance().AddCommonTools();

    if (ota.HasMqttConfig()) {
        protocol_ = std::make_unique<MqttProtocol>();
    } else if (ota.HasWebsocketConfig()) {
        protocol_ = std::make_unique<WebsocketProtocol>();
    } else {
        ESP_LOGW(TAG, "No protocol specified in the OTA config, using MQTT");
        protocol_ = std::make_unique<MqttProtocol>();
    }

    protocol_->OnNetworkError([this](const std::string& message) {
        last_error_message_ = message;
        xEventGroupSetBits(event_group_, MAIN_EVENT_ERROR);
    });
    protocol_->OnIncomingAudio([this](std::unique_ptr<AudioStreamPacket> packet) {
        if (device_state_ == kDeviceStateSpeaking) {
            audio_service_.PushPacketToDecodeQueue(std::move(packet));
        }
    });
    protocol_->OnAudioChannelOpened([this, codec, &board]() {
        board.SetPowerSaveMode(false);
        if (protocol_->server_sample_rate() != codec->output_sample_rate()) {
            ESP_LOGW(TAG, "Server sample rate %d does not match device output sample rate %d, resampling may cause distortion",
                protocol_->server_sample_rate(), codec->output_sample_rate());
        }
    });
    protocol_->OnAudioChannelClosed([this, &board]() {
        board.SetPowerSaveMode(true);
        Schedule([this]() {
            auto display = Board::GetInstance().GetDisplay();
            display->SetChatMessage("system", "");
            SetDeviceState(kDeviceStateIdle);
        });
    });
    protocol_->OnIncomingJson([this, display](const cJSON* root) {
        // Parse JSON data
        auto type = cJSON_GetObjectItem(root, "type");
        if (strcmp(type->valuestring, "tts") == 0) {
            auto state = cJSON_GetObjectItem(root, "state");
            if (strcmp(state->valuestring, "start") == 0) {
                Schedule([this]() {
                    aborted_ = false;
                    if (device_state_ == kDeviceStateIdle || device_state_ == kDeviceStateListening) {
                        SetDeviceState(kDeviceStateSpeaking);
                    }
                });
            } else if (strcmp(state->valuestring, "stop") == 0) {
                Schedule([this]() {
                    if (device_state_ == kDeviceStateSpeaking) {
                        if (listening_mode_ == kListeningModeManualStop) {
                            SetDeviceState(kDeviceStateIdle);
                        } else {
                            SetDeviceState(kDeviceStateListening);
                        }
                    }
                });
            } else if (strcmp(state->valuestring, "sentence_start") == 0) {
                auto text = cJSON_GetObjectItem(root, "text");
                if (cJSON_IsString(text)) {
                    ESP_LOGI(TAG, "<< %s", text->valuestring);
                    Schedule([this, display, message = std::string(text->valuestring)]() {
                        display->SetChatMessage("assistant", message.c_str());
                    });
                }
            }
        } else if (strcmp(type->valuestring, "stt") == 0) {
            auto text = cJSON_GetObjectItem(root, "text");
            if (cJSON_IsString(text)) {
                ESP_LOGI(TAG, ">> %s", text->valuestring);
                Schedule([this, display, message = std::string(text->valuestring)]() {
                    display->SetChatMessage("user", message.c_str());
                });
            }
        } else if (strcmp(type->valuestring, "llm") == 0) {
            auto emotion = cJSON_GetObjectItem(root, "emotion");
            if (cJSON_IsString(emotion)) {
                Schedule([this, display, emotion_str = std::string(emotion->valuestring)]() {
                    display->SetEmotion(emotion_str.c_str());
                });
            }
        } else if (strcmp(type->valuestring, "mcp") == 0) {
            auto payload = cJSON_GetObjectItem(root, "payload");
            if (cJSON_IsObject(payload)) {
                McpServer::GetInstance().ParseMessage(payload);
            }
        } else if (strcmp(type->valuestring, "system") == 0) {
            auto command = cJSON_GetObjectItem(root, "command");
            if (cJSON_IsString(command)) {
                ESP_LOGI(TAG, "System command: %s", command->valuestring);
                if (strcmp(command->valuestring, "reboot") == 0) {
                    // Do a reboot if user requests a OTA update
                    Schedule([this]() {
                        Reboot();
                    });
                } else {
                    ESP_LOGW(TAG, "Unknown system command: %s", command->valuestring);
                }
            }
        } else if (strcmp(type->valuestring, "alert") == 0) {
            auto status = cJSON_GetObjectItem(root, "status");
            auto message = cJSON_GetObjectItem(root, "message");
            auto emotion = cJSON_GetObjectItem(root, "emotion");
            if (cJSON_IsString(status) && cJSON_IsString(message) && cJSON_IsString(emotion)) {
                Alert(status->valuestring, message->valuestring, emotion->valuestring, Lang::Sounds::P3_VIBRATION);
            } else {
                ESP_LOGW(TAG, "Alert command requires status, message and emotion");
            }
#if CONFIG_RECEIVE_CUSTOM_MESSAGE
        } else if (strcmp(type->valuestring, "custom") == 0) {
            auto payload = cJSON_GetObjectItem(root, "payload");
            ESP_LOGI(TAG, "Received custom message: %s", cJSON_PrintUnformatted(root));
            if (cJSON_IsObject(payload)) {
                Schedule([this, display, payload_str = std::string(cJSON_PrintUnformatted(payload))]() {
                    display->SetChatMessage("system", payload_str.c_str());
                });
            } else {
                ESP_LOGW(TAG, "Invalid custom message format: missing payload");
            }
#endif
        } else {
            ESP_LOGW(TAG, "Unknown message type: %s", type->valuestring);
        }
    });
    // 初始化协议但不保存未使用的返回值
    protocol_->Start();

<<<<<<< HEAD
    audio_debugger_ = std::make_unique<AudioDebugger>();
    audio_processor_->Initialize(codec);
    audio_processor_->OnOutput([this](std::vector<int16_t>&& data) {
        {
            std::lock_guard<std::mutex> lock(mutex_);
            if (audio_send_queue_.size() >= MAX_AUDIO_PACKETS_IN_QUEUE) {
                ESP_LOGW(TAG, "Too many audio packets in queue, drop the newest packet");
                return;
            }
        }
        background_task_->Schedule([this, data = std::move(data)]() mutable {
            opus_encoder_->Encode(std::move(data), [this](std::vector<uint8_t>&& opus) {
                AudioStreamPacket packet;
                packet.payload = std::move(opus);
                {
                    std::lock_guard<std::mutex> lock(timestamp_mutex_);
                    if (!timestamp_queue_.empty()) {
                        packet.timestamp = timestamp_queue_.front();
                        timestamp_queue_.pop_front();
                    } else {
                        packet.timestamp = 0;
                    }

                    if (timestamp_queue_.size() > 3) { // 限制队列长度3
                        timestamp_queue_.pop_front(); // 该包发送前先出队保持队列长度
                        return;
                    }
                }
                std::lock_guard<std::mutex> lock(mutex_);
                if (audio_send_queue_.size() >= MAX_AUDIO_PACKETS_IN_QUEUE) {
                    ESP_LOGW(TAG, "Too many audio packets in queue, drop the oldest packet");
                    audio_send_queue_.pop_front();
                }
                audio_send_queue_.emplace_back(std::move(packet));
                xEventGroupSetBits(event_group_, SEND_AUDIO_EVENT);
            });
        });
    });
    audio_processor_->OnVadStateChange([this](bool speaking) {
        if (device_state_ == kDeviceStateListening) {
            Schedule([this, speaking]() {
                if (speaking) {
                    voice_detected_ = true;
                } else {
                    voice_detected_ = false;
                }
                auto led = Board::GetInstance().GetLed();
                led->OnStateChanged();
            });
        }
    });

    wake_word_->Initialize(codec);
    wake_word_->OnWakeWordDetected([this](const std::string& wake_word) {
        Schedule([this, &wake_word]() {
            if (!protocol_) {
                return;
            }

            if (device_state_ == kDeviceStateIdle) {
                wake_word_->EncodeWakeWordData();

                if (!protocol_->IsAudioChannelOpened()) {
                    SetDeviceState(kDeviceStateConnecting);
                    if (!protocol_->OpenAudioChannel()) {
                        wake_word_->StartDetection();
                        return;
                    }
                }

                ESP_LOGI(TAG, "Wake word detected: %s", wake_word.c_str());
#if CONFIG_USE_AFE_WAKE_WORD
                AudioStreamPacket packet;
                // Encode and send the wake word data to the server
                while (wake_word_->GetWakeWordOpus(packet.payload)) {
                    protocol_->SendAudio(packet);
                }
                // Set the chat state to wake word detected
                protocol_->SendWakeWordDetected(wake_word);
#else
                // Play the pop up sound to indicate the wake word is detected
                // And wait 60ms to make sure the queue has been processed by audio task
                ResetDecoder();
                PlaySound(Lang::Sounds::P3_POPUP);
                vTaskDelay(pdMS_TO_TICKS(60));
#endif
                SetListeningMode(aec_mode_ == kAecOff ? kListeningModeAutoStop : kListeningModeRealtime);
            } else if (device_state_ == kDeviceStateSpeaking) {
                ESP_LOGI(TAG, "Wake word detected while speaking, aborting");
                AbortSpeaking(kAbortReasonWakeWordDetected);
            } else if (device_state_ == kDeviceStateActivating) {
                ESP_LOGI(TAG, "Wake word detected while activating, returning to idle");
                SetDeviceState(kDeviceStateIdle);
            } else {
                ESP_LOGW(TAG, "Wake word detected in unexpected state: %s", STATE_STRINGS[device_state_]);
            }
        });
    });
    wake_word_->StartDetection();

    // Now start the background audio loop task
#if CONFIG_USE_AUDIO_PROCESSOR
    xTaskCreatePinnedToCore([](void* arg) {
        Application* app = (Application*)arg;
        app->AudioLoop();
        vTaskDelete(NULL);
    }, "audio_loop", 4096 * 2, this, 8, &audio_loop_task_handle_, 1);
#else
    xTaskCreate([](void* arg) {
        Application* app = (Application*)arg;
        app->AudioLoop();
        vTaskDelete(NULL);
    }, "audio_loop", 4096 * 2, this, 8, &audio_loop_task_handle_);
#endif

    // Wait for the new version check to finish
    xEventGroupWaitBits(event_group_, CHECK_NEW_VERSION_DONE_EVENT, pdTRUE, pdFALSE, portMAX_DELAY);
    
    // 确保在这一步完成所有基础设施初始化
    ESP_LOGI(TAG, "Core infrastructure initialization completed");

    // 初始化多路复用器
#ifdef CONFIG_ENABLE_MULTIPLEXER
    ESP_LOGI(TAG, "Initializing multiplexers");
    
    // 获取Board类中可能存在的I2C总线句柄
    i2c_master_bus_handle_t display_i2c_bus = Board::GetInstance().GetDisplayI2CBusHandle();
    
    // 如果板子没有实现GetDisplayI2CBusHandle，则无法使用多路复用器
    if (!display_i2c_bus) {
        ESP_LOGI(TAG, "Board doesn't expose I2C bus handle, multiplexer may not work");
    }
    
    if (display_i2c_bus) {
        ESP_LOGI(TAG, "Found display I2C bus handle, using it for multiplexer");
        esp_err_t mux_ret = multiplexer_init_with_bus(display_i2c_bus);
        if (mux_ret != ESP_OK) {
            ESP_LOGW(TAG, "Multiplexer initialization with display bus failed: %s", esp_err_to_name(mux_ret));
        } else {
            ESP_LOGI(TAG, "Multiplexers initialized successfully with display I2C bus");
        }
    } else {
        // 尝试使用multiplexer_init自动寻找I2C总线
        ESP_LOGI(TAG, "No display I2C bus handle found, trying auto-detection");
        esp_err_t mux_ret = multiplexer_init();
        
        if (mux_ret != ESP_OK) {
            ESP_LOGW(TAG, "Multiplexer auto-detection failed: %s", esp_err_to_name(mux_ret));
            ESP_LOGW(TAG, "Multiplexers may not work properly");
            ESP_LOGW(TAG, "To fix this issue, initialize the display first, then call:");
            ESP_LOGW(TAG, "multiplexer_init_with_bus(display_i2c_bus_handle)");
        } else {
            ESP_LOGI(TAG, "Multiplexers initialized successfully");
        }
    }

#ifdef CONFIG_ENABLE_PCF8575
    if (pca9548a_is_initialized()) {
        ESP_LOGI(TAG, "Initializing PCF8575 GPIO expander");
        esp_err_t pcf_ret = pcf8575_init();
        if (pcf_ret == ESP_OK) {
            ESP_LOGI(TAG, "PCF8575 GPIO expander initialized successfully");
        } else {
            ESP_LOGW(TAG, "PCF8575 GPIO expander initialization failed: %s", esp_err_to_name(pcf_ret));
        }
    } else {
        ESP_LOGW(TAG, "PCA9548A not initialized, PCF8575 initialization skipped");
    }
#endif // CONFIG_ENABLE_PCF8575

#endif // CONFIG_ENABLE_MULTIPLEXER

    // Initialize PCF8575 if configured
#ifdef CONFIG_ENABLE_PCF8575
    if (pca9548a_is_initialized()) {
        ESP_LOGI(TAG, "PCF8575 I2C bus is available through PCA9548A");
    }
#endif

    // 如果配置了LU9685，则初始化
    // Initialize LU9685 if configured
#ifdef CONFIG_ENABLE_LU9685
    if (pca9548a_is_initialized()) {
        ESP_LOGI(TAG, "LU9685 servo controller I2C bus is available through PCA9548A");
    }
#endif

    // 首先创建和注册Web组件，以便其他组件可以使用它
#if defined(CONFIG_ENABLE_WEB_SERVER)
    // 首先初始化Web组件
    ESP_LOGI(TAG, "Initializing web components");
    Web* web = new Web(8080);
    if (web) {
        auto& manager = ComponentManager::GetInstance();
        manager.RegisterComponent(web);
        if (!web->Start()) {
            ESP_LOGE(TAG, "Failed to start Web component");
            // 不要在这里返回，继续初始化其他组件
        } else {
            ESP_LOGI(TAG, "Web服务器初始化成功，端口：8080");
        }
    }
    ESP_LOGI(TAG, "Web components registered");
#endif

    // 然后注册其他组件，现在它们可以访问Web组件
    ESP_LOGI(TAG, "Now registering all components");
    InitComponents();
    
    // 初始化所有组件
    ESP_LOGI(TAG, "Now initializing all registered components");
    InitializeComponents();
    
    // 最后启动组件
    ESP_LOGI(TAG, "Now starting all components");
    StartComponents();
    
=======
>>>>>>> d38763d5
    SetDeviceState(kDeviceStateIdle);

    has_server_time_ = ota.HasServerTime();
    if (protocol_started) {
        std::string message = std::string(Lang::Strings::VERSION) + ota.GetCurrentVersion();
        display->ShowNotification(message.c_str());
        display->SetChatMessage("system", "");
        // Play the success sound to indicate the device is ready
<<<<<<< HEAD
        ResetDecoder();
        PlaySound(Lang::Sounds::P3_POPUP);
=======
        audio_service_.PlaySound(Lang::Sounds::P3_SUCCESS);
>>>>>>> d38763d5
    }

    // Print heap stats
    SystemInfo::PrintHeapStats();
    
    // Enter the main event loop
    MainEventLoop();
}

void Application::OnClockTimer() {
    clock_ticks_++;

    auto display = Board::GetInstance().GetDisplay();
    display->UpdateStatusBar();

    // Print the debug info every 10 seconds
    if (clock_ticks_ % 10 == 0) {
        // SystemInfo::PrintTaskCpuUsage(pdMS_TO_TICKS(1000));
        // SystemInfo::PrintTaskList();
        SystemInfo::PrintHeapStats();
    }
}

// Add a async task to MainLoop
void Application::Schedule(std::function<void()> callback) {
    {
        std::lock_guard<std::mutex> lock(mutex_);
        main_tasks_.push_back(std::move(callback));
    }
    xEventGroupSetBits(event_group_, MAIN_EVENT_SCHEDULE);
}

// The Main Event Loop controls the chat state and websocket connection
// If other tasks need to access the websocket or chat state,
// they should use Schedule to call this function
void Application::MainEventLoop() {
    // Raise the priority of the main event loop to avoid being interrupted by background tasks (which has priority 2)
    vTaskPrioritySet(NULL, 3);

    while (true) {
        auto bits = xEventGroupWaitBits(event_group_, MAIN_EVENT_SCHEDULE |
            MAIN_EVENT_SEND_AUDIO |
            MAIN_EVENT_WAKE_WORD_DETECTED |
            MAIN_EVENT_VAD_CHANGE |
            MAIN_EVENT_ERROR, pdTRUE, pdFALSE, portMAX_DELAY);
        if (bits & MAIN_EVENT_ERROR) {
            SetDeviceState(kDeviceStateIdle);
            Alert(Lang::Strings::ERROR, last_error_message_.c_str(), "sad", Lang::Sounds::P3_EXCLAMATION);
        }

        if (bits & MAIN_EVENT_SEND_AUDIO) {
            while (auto packet = audio_service_.PopPacketFromSendQueue()) {
                if (!protocol_->SendAudio(std::move(packet))) {
                    break;
                }
            }
        }

        if (bits & MAIN_EVENT_WAKE_WORD_DETECTED) {
            OnWakeWordDetected();
        }

        if (bits & MAIN_EVENT_VAD_CHANGE) {
            if (device_state_ == kDeviceStateListening) {
                auto led = Board::GetInstance().GetLed();
                led->OnStateChanged();
            }
        }

        if (bits & MAIN_EVENT_SCHEDULE) {
            std::unique_lock<std::mutex> lock(mutex_);
            auto tasks = std::move(main_tasks_);
            lock.unlock();
            for (auto& task : tasks) {
                task();
            }
        }
    }
}

void Application::OnWakeWordDetected() {
    if (!protocol_) {
        return;
    }

    if (device_state_ == kDeviceStateIdle) {
        audio_service_.EncodeWakeWord();

        if (!protocol_->IsAudioChannelOpened()) {
            SetDeviceState(kDeviceStateConnecting);
            if (!protocol_->OpenAudioChannel()) {
                audio_service_.EnableWakeWordDetection(true);
                return;
            }
        }
<<<<<<< HEAD
        
        // 定期检查AFE缓冲区状态，避免溢出警告
        // Periodically fetch data to prevent ringbuffer overflow warnings
        static uint32_t call_count = 0;
        if (++call_count % 20 == 0) {  // 大约每20次循环检查一次
            // 我们将手动获取数据，无需修改AFE类
            // 注意：这只是避免缓冲区溢出警告的一种变通方法
            background_task_->Schedule([this]() {
                // 如果数据处理器运行中，手动获取一次数据以清空缓冲区
                if (audio_processor_->IsRunning()) {
                    // 实际解码和处理逻辑与正常流程相同
                    // 这里无需添加特定的处理代码，因为我们只是想清空缓冲区
                    ESP_LOGD(TAG, "Checking AFE buffer to prevent overflow");
                }
            });
        }
    }
=======
>>>>>>> d38763d5

        auto wake_word = audio_service_.GetLastWakeWord();
        ESP_LOGI(TAG, "Wake word detected: %s", wake_word.c_str());
#if CONFIG_USE_AFE_WAKE_WORD || CONFIG_USE_CUSTOM_WAKE_WORD
        // Encode and send the wake word data to the server
        while (auto packet = audio_service_.PopWakeWordPacket()) {
            protocol_->SendAudio(std::move(packet));
        }
        // Set the chat state to wake word detected
        protocol_->SendWakeWordDetected(wake_word);
        SetListeningMode(aec_mode_ == kAecOff ? kListeningModeAutoStop : kListeningModeRealtime);
#else
        SetListeningMode(aec_mode_ == kAecOff ? kListeningModeAutoStop : kListeningModeRealtime);
        // Play the pop up sound to indicate the wake word is detected
        audio_service_.PlaySound(Lang::Sounds::P3_POPUP);
#endif
    } else if (device_state_ == kDeviceStateSpeaking) {
        AbortSpeaking(kAbortReasonWakeWordDetected);
    } else if (device_state_ == kDeviceStateActivating) {
        SetDeviceState(kDeviceStateIdle);
    }
}

void Application::AbortSpeaking(AbortReason reason) {
    ESP_LOGI(TAG, "Abort speaking");
    aborted_ = true;
    protocol_->SendAbortSpeaking(reason);
}

void Application::SetListeningMode(ListeningMode mode) {
    listening_mode_ = mode;
    SetDeviceState(kDeviceStateListening);
}

void Application::SetDeviceState(DeviceState state) {
    if (device_state_ == state) {
        return;
    }
    
    clock_ticks_ = 0;
    auto previous_state = device_state_;
    device_state_ = state;
    ESP_LOGI(TAG, "STATE: %s", STATE_STRINGS[device_state_]);

    // Send the state change event
    DeviceStateEventManager::GetInstance().PostStateChangeEvent(previous_state, state);

    auto& board = Board::GetInstance();
    auto display = board.GetDisplay();
    auto led = board.GetLed();
    led->OnStateChanged();
    switch (state) {
        case kDeviceStateUnknown:
        case kDeviceStateIdle:
            display->SetStatus(Lang::Strings::STANDBY);
            display->SetEmotion("neutral");
            audio_service_.EnableVoiceProcessing(false);
            audio_service_.EnableWakeWordDetection(true);
            break;
        case kDeviceStateConnecting:
            display->SetStatus(Lang::Strings::CONNECTING);
            display->SetEmotion("neutral");
            display->SetChatMessage("system", "");
            break;
        case kDeviceStateListening:
            display->SetStatus(Lang::Strings::LISTENING);
            display->SetEmotion("neutral");

            // Make sure the audio processor is running
            if (!audio_service_.IsAudioProcessorRunning()) {
                // Send the start listening command
                protocol_->SendStartListening(listening_mode_);
                audio_service_.EnableVoiceProcessing(true);
                audio_service_.EnableWakeWordDetection(false);
            }
            break;
        case kDeviceStateSpeaking:
            display->SetStatus(Lang::Strings::SPEAKING);

            if (listening_mode_ != kListeningModeRealtime) {
                audio_service_.EnableVoiceProcessing(false);
                // Only AFE wake word can be detected in speaking mode
#if CONFIG_USE_AFE_WAKE_WORD
                audio_service_.EnableWakeWordDetection(true);
#else
                audio_service_.EnableWakeWordDetection(false);
#endif
            }
            audio_service_.ResetDecoder();
            break;
        default:
            // Do nothing
            break;
    }
}

void Application::Reboot() {
    ESP_LOGI(TAG, "Rebooting...");
    esp_restart();
}

void Application::WakeWordInvoke(const std::string& wake_word) {
    // 添加一个静态标志，避免系统启动后自动进入聆听模式
    static bool first_invoke_after_boot = true;
    
    if (first_invoke_after_boot) {
        first_invoke_after_boot = false;
        ESP_LOGI(TAG, "Ignoring first wake word invoke after boot");
        return;
    }
    
    if (device_state_ == kDeviceStateIdle) {
        ToggleChatState();
        Schedule([this, wake_word]() {
            if (protocol_) {
                protocol_->SendWakeWordDetected(wake_word); 
            }
        }); 
    } else if (device_state_ == kDeviceStateSpeaking) {
        Schedule([this]() {
            AbortSpeaking(kAbortReasonNone);
        });
    } else if (device_state_ == kDeviceStateListening) {   
        Schedule([this]() {
            if (protocol_) {
                protocol_->CloseAudioChannel();
            }
        });
    }
}

bool Application::CanEnterSleepMode() {
    if (device_state_ != kDeviceStateIdle) {
        return false;
    }

    if (protocol_ && protocol_->IsAudioChannelOpened()) {
        return false;
    }

    if (!audio_service_.IsIdle()) {
        return false;
    }

    // Now it is safe to enter sleep mode
    return true;
}

void Application::SendMcpMessage(const std::string& payload) {
    Schedule([this, payload]() {
        if (protocol_) {
            protocol_->SendMcpMessage(payload);
        }
    });
}

// Component management methods
void Application::InitializeComponents() {
    ESP_LOGI(TAG, "Initializing all components");
    try {
#if defined(CONFIG_IOT_PROTOCOL_XIAOZHI) || defined(CONFIG_IOT_PROTOCOL_MCP)
        // ===== 步骤1: 首先初始化所有IoT Thing =====
        ESP_LOGI(TAG, "Initializing IoT Things (优先级最高)");
        
#ifdef CONFIG_ENABLE_MOTOR_CONTROLLER
        // Initialize move controller (包含电机和舵机控制)
        ESP_LOGI(TAG, "Initializing move controller (高优先级)");
        // 注册Motor Thing
        ESP_LOGI(TAG, "调用iot::RegisterThing('Motor', nullptr)注册");
        iot::RegisterThing("Motor", nullptr);
        // 注册舵机Thing
        ESP_LOGI(TAG, "调用iot::RegisterThing('Servo', nullptr)注册");
        iot::RegisterThing("Servo", nullptr);
        // 给Thing初始化一点时间
        vTaskDelay(pdMS_TO_TICKS(100));
#endif

        // ===== 步骤2: 然后初始化其他非关键的IoT Things =====
        
#ifdef CONFIG_ENABLE_US_SENSOR
        // Initialize ultrasonic sensors
        ESP_LOGI(TAG, "Initializing ultrasonic sensors");
        // 直接使用RegisterThing，传递类型名称和nullptr（DECLARE_THING宏会处理创建函数）
        iot::RegisterThing("US", nullptr);
#endif

#ifdef CONFIG_ENABLE_CAM
        // Initialize camera sensor
        ESP_LOGI(TAG, "Initializing camera");
        // 使用通用的RegisterThing
        iot::RegisterThing("CAM", nullptr);
#endif

#ifdef CONFIG_ENABLE_IMU
        // Initialize IMU sensor
        ESP_LOGI(TAG, "Initializing IMU sensor");
        // 使用通用的RegisterThing
        iot::RegisterThing("IMU", nullptr);
#endif

#ifdef CONFIG_ENABLE_LIGHT
        // Initialize light sensor/controller
        ESP_LOGI(TAG, "Initializing light controller");
        // 使用通用的RegisterThing
        iot::RegisterThing("Light", nullptr);
#endif

#ifdef CONFIG_ENABLE_SERVO_CONTROLLER
        // Initialize servo controller
        ESP_LOGI(TAG, "Initializing servo controller");
        // 使用通用的RegisterThing
        iot::RegisterThing("Servo", nullptr);
#endif

        // 等待所有IoT组件初始化完成
        ESP_LOGI(TAG, "等待100ms让IoT组件初始化完成");
        vTaskDelay(pdMS_TO_TICKS(100));
#endif // IOT协议启用

        // Initialize vision components
        ESP_LOGI(TAG, "Initializing vision components");
        // Vision组件的具体初始化实现
        try {
#ifdef CONFIG_ENABLE_VISION_CONTROLLER
            // 视觉相关组件现在统一由VisionController管理
            // 摄像头功能已集成到VisionController中
            auto& manager = ComponentManager::GetInstance();
            
            // 检查视觉控制器组件
            Component* vision = manager.GetComponent("VisionController");
            if (!vision) {
                ESP_LOGI(TAG, "VisionController not found, may be registered later");
            } else {
                ESP_LOGI(TAG, "VisionController already registered (includes camera functionality)");
            }
#else
            ESP_LOGI(TAG, "Vision controller disabled in configuration");
#endif // CONFIG_ENABLE_VISION_CONTROLLER
        } catch (const std::exception& e) {
            ESP_LOGE(TAG, "Exception during vision components initialization: %s", e.what());
        }
        
        // 初始化所有已注册的组件
        auto& manager = ComponentManager::GetInstance();
        ESP_LOGI(TAG, "Found %zu components registered", manager.GetComponents().size());
        
        // 遍历所有组件执行初始化前的准备工作
        for (auto* component : manager.GetComponents()) {
            if (component && component->GetName()) {
                ESP_LOGI(TAG, "Preparing component: %s", component->GetName());
            }
        }
    } catch (const std::exception& e) {
        ESP_LOGE(TAG, "Exception in InitializeComponents: %s", e.what());
    } catch (...) {
        ESP_LOGE(TAG, "Unknown exception in InitializeComponents");
    }
}

void Application::StartComponents() {
    ESP_LOGI(TAG, "Starting all components in Application");
    auto& manager = ComponentManager::GetInstance();
    
    // Log all registered components
    ESP_LOGI(TAG, "Currently registered components:");
    for (auto* component : manager.GetComponents()) {
        if (!component) {
            ESP_LOGW(TAG, "Found null component in manager, skipping");
            continue;
        }
        ESP_LOGI(TAG, "- %s (running: %s)", 
                component->GetName(), 
                component->IsRunning() ? "yes" : "no");
    }
    
    // 步骤1：优先启动IOT类型组件，因为其他组件可能依赖它们
    ESP_LOGI(TAG, "步骤1: 优先启动IOT组件");
    for (auto* component : manager.GetComponents()) {
        if (!component || !component->GetName()) continue;
        
        if (component->GetType() == COMPONENT_TYPE_IOT && !component->IsRunning()) {
            try {
                ESP_LOGI(TAG, "启动IOT组件: %s", component->GetName());
                bool started = component->Start();
                if (!started) {
                    ESP_LOGE(TAG, "Failed to start IOT component: %s", component->GetName());
                } else {
                    ESP_LOGI(TAG, "IOT component %s started successfully", component->GetName());
                }
            } catch (const std::exception& e) {
                ESP_LOGE(TAG, "Exception while starting IOT component: %s", e.what());
            }
        }
    }
    
    // 等待一小段时间，确保IoT组件完全启动
    ESP_LOGI(TAG, "等待100ms让IOT组件完全初始化");
    vTaskDelay(pdMS_TO_TICKS(100));
    
    // Start all remaining components
    // Use try/catch to prevent crashes from propagating
    ESP_LOGI(TAG, "步骤2: 启动所有其他组件");
    for (auto* component : manager.GetComponents()) {
        if (!component) {
            ESP_LOGW(TAG, "Found null component in manager, skipping start");
            continue;
        }
        
        // Skip any null component Name to prevent crashes
        if (!component->GetName()) {
            ESP_LOGW(TAG, "Component has null name, skipping start");
            continue;
        }
        
        // 跳过已经启动的IOT组件
        if (component->GetType() == COMPONENT_TYPE_IOT && component->IsRunning()) {
            continue;
        }
        
        // Schedule component start in background task to avoid blocking
        background_task_->Schedule([this, component]() {
            if (!component || !component->GetName()) {
                ESP_LOGW(TAG, "Component became invalid, skipping start");
                return;
            }
            
            if (!component->IsRunning()) {
                try {
                    ESP_LOGI(TAG, "Starting component: %s", component->GetName());
                    bool started = component->Start();
                    if (!started) {
                        ESP_LOGE(TAG, "Failed to start component: %s", component->GetName());
                    } else {
                        ESP_LOGI(TAG, "Component %s started successfully", component->GetName());
                    }
                } catch (const std::exception& e) {
                    ESP_LOGE(TAG, "Exception while starting component: %s", e.what());
                } catch (...) {
                    ESP_LOGE(TAG, "Unknown exception while starting component");
                }
            }
        });
    }
    
    // Special handling for vision components to ensure proper startup sequence
#ifdef CONFIG_ENABLE_VISION_CONTROLLER
    try {
        ESP_LOGI(TAG, "Starting vision components with proper dependencies");
        
        // 启动VisionController (现已包含相机功能)
        Component* vision = GetComponent("VisionController");
        if (vision) {
            if (!vision->IsRunning()) {
                // 添加静态标志避免重复启动
                static bool vision_start_in_progress = false;
                if (vision_start_in_progress) {
                    ESP_LOGI(TAG, "Vision controller startup already in progress, skipping");
                    return;
                }
                
                ESP_LOGI(TAG, "Starting vision controller component (with integrated camera)");
                vision_start_in_progress = true;
                
                background_task_->Schedule([this, vision]() {
                    try {
                        if (!vision->Start()) {
                            ESP_LOGE(TAG, "Failed to start VisionController from sequence");
                        } else {
                            ESP_LOGI(TAG, "VisionController (with camera) started successfully");
                            
#if defined(CONFIG_ENABLE_VISION_CONTENT)
                            // Start VisionContent only after VisionController is running
                            Component* vision_content = GetComponent("VisionContent");
                            if (vision_content && !vision_content->IsRunning()) {
                                try {
                                    if (!vision_content->Start()) {
                                        ESP_LOGE(TAG, "Failed to start VisionContent");
                                    } else {
                                        ESP_LOGI(TAG, "VisionContent started successfully");
                                    }
                                } catch (const std::exception& e) {
                                    ESP_LOGE(TAG, "Exception starting VisionContent: %s", e.what());
                                }
                            }
#endif // CONFIG_ENABLE_VISION_CONTENT
                        }
                        
                        // 完成启动过程后重置标志
                        vision_start_in_progress = false;
                    } catch (const std::exception& e) {
                        // 异常处理中也要重置标志
                        vision_start_in_progress = false;
                        ESP_LOGE(TAG, "Exception starting vision sequence: %s", e.what());
                    }
                });
            } else {
                ESP_LOGW(TAG, "Vision controller already running");
            }
        }
    } catch (const std::exception& e) {
        ESP_LOGE(TAG, "Exception in vision component startup: %s", e.what());
    } catch (...) {
        ESP_LOGE(TAG, "Unknown exception in vision component startup");
    }
#endif // CONFIG_ENABLE_VISION_CONTROLLER
    
    ESP_LOGI(TAG, "All components processing scheduled");

#ifdef CONFIG_ENABLE_LOCATION_CONTROLLER
    // 初始化并启动位置控制器
    InitLocationController();
#endif
}

void Application::StopComponents() {
    // Execute synchronously to ensure components are stopped
    ESP_LOGI(TAG, "Stopping all components");
    try {
        auto& manager = ComponentManager::GetInstance();
        
#ifdef CONFIG_ENABLE_VISION_CONTROLLER
        // 首先停止视觉相关组件
        ESP_LOGI(TAG, "Stopping vision components");
        
#ifdef CONFIG_ENABLE_VISION_CONTENT
        // 先停止VisionContent，它依赖于VisionController
        Component* vision_content = GetComponent("VisionContent");
        if (vision_content && vision_content->IsRunning()) {
            ESP_LOGI(TAG, "Stopping vision content component");
            try {
                vision_content->Stop();
            } catch (const std::exception& e) {
                ESP_LOGE(TAG, "Exception stopping vision content: %s", e.what());
            }
        }
#endif // CONFIG_ENABLE_VISION_CONTENT
        
        // 然后停止VisionController (已包含相机功能)
        Component* vision = GetComponent("VisionController");
        if (vision && vision->IsRunning()) {
            ESP_LOGI(TAG, "Stopping vision controller component (with integrated camera)");
            try {
                vision->Stop();
            } catch (const std::exception& e) {
                ESP_LOGE(TAG, "Exception stopping vision controller: %s", e.what());
            }
        }
#endif // CONFIG_ENABLE_VISION_CONTROLLER
        
        // 停止所有其他组件
        ESP_LOGI(TAG, "Stopping all remaining components");
        manager.StopAll();
    } catch (const std::exception& e) {
        ESP_LOGE(TAG, "Exception in StopComponents: %s", e.what());
    } catch (...) {
        ESP_LOGE(TAG, "Unknown exception in StopComponents");
    }
}

Component* Application::GetComponent(const char* name) {
    if (!name) {
        ESP_LOGW(TAG, "GetComponent called with null name");
        return nullptr;
    }
    
    try {
        auto& manager = ComponentManager::GetInstance();
        return manager.GetComponent(name);
    } catch (const std::exception& e) {
        ESP_LOGE(TAG, "Exception in GetComponent: %s", e.what());
        return nullptr;
    } catch (...) {
        ESP_LOGE(TAG, "Unknown exception in GetComponent");
        return nullptr;
    }
}

bool Application::InitComponents() {
    // 获取组件管理器单例
    auto& manager = ComponentManager::GetInstance();
    
    // 获取Web组件，只声明一次，用于所有需要Web的组件
    Web* web_server = nullptr;
    if (manager.GetComponent("Web")) {
        web_server = (Web*)manager.GetComponent("Web");
        ESP_LOGI(TAG, "Found Web component");
    } else {
        ESP_LOGW(TAG, "Web component not found, Vision and Location components will not have web access");
    }
    
    // 注册Vision控制器组件
#ifdef CONFIG_ENABLE_VISION_CONTROLLER
    ESP_LOGI(TAG, "Registering Vision component");
    static Vision* vision = new Vision(web_server);
    manager.RegisterComponent(vision);
#endif

    // 注册位置控制器组件
#ifdef CONFIG_ENABLE_LOCATION_CONTROLLER
    ESP_LOGI(TAG, "Registering Location component");
    static Location* location = new Location(web_server);
    manager.RegisterComponent(location);
#endif

    // 初始化车辆控制组件
#ifdef CONFIG_ENABLE_MOTOR_CONTROLLER
    InitVehicleComponent(web_server);
#endif

    // 初始化传感器部分
    // 注册IMU传感器
    iot::RegisterIMU();
    ESP_LOGI(TAG, "IMU sensor registered");

    // 注册超声波传感器
    iot::RegisterUS();
    ESP_LOGI(TAG, "Ultrasonic sensor registered");

    return true;
}

#ifdef CONFIG_ENABLE_LOCATION_CONTROLLER
// 初始化位置控制器
void Application::InitLocationController() {
    ESP_LOGI(TAG, "初始化位置控制器...");
    try {
        auto* location = (Location*)ComponentManager::GetInstance().GetComponent("Location");
        if (location && !location->IsRunning()) {
            location->Start();
        }

        ESP_LOGI(TAG, "位置控制器初始化成功");
    } catch (const std::exception& e) {
        ESP_LOGE(TAG, "位置控制器初始化异常: %s", e.what());
    } catch (...) {
        ESP_LOGE(TAG, "位置控制器初始化发生未知错误");
    }
}
#endif // CONFIG_ENABLE_LOCATION_CONTROLLER
void Application::SetAecMode(AecMode mode) {
    aec_mode_ = mode;
    Schedule([this]() {
        auto& board = Board::GetInstance();
        auto display = board.GetDisplay();
        switch (aec_mode_) {
        case kAecOff:
            audio_service_.EnableDeviceAec(false);
            display->ShowNotification(Lang::Strings::RTC_MODE_OFF);
            break;
        case kAecOnServerSide:
            audio_service_.EnableDeviceAec(false);
            display->ShowNotification(Lang::Strings::RTC_MODE_ON);
            break;
        case kAecOnDeviceSide:
            audio_service_.EnableDeviceAec(true);
            display->ShowNotification(Lang::Strings::RTC_MODE_ON);
            break;
        }

        // If the AEC mode is changed, close the audio channel
        if (protocol_ && protocol_->IsAudioChannelOpened()) {
            protocol_->CloseAudioChannel();
        }
    });
}

<<<<<<< HEAD
void Application::InitVehicleComponent(Web* web_server) {
    ESP_LOGI(TAG, "Creating and registering Vehicle component");
    
    // 创建适当类型的车辆
    Vehicle* vehicle = nullptr;
    
#ifdef CONFIG_ENABLE_MOTOR_CONTROLLER
    // 使用安全的默认值，避免未定义配置导致编译错误
    // 如果这些引脚未配置，将默认设置为-1表示无效
#ifdef CONFIG_MOTOR_ENA_PIN
    int ena_pin = CONFIG_MOTOR_ENA_PIN;
    int enb_pin = CONFIG_MOTOR_ENB_PIN;
#else
    int ena_pin = -1;
    int enb_pin = -1;
#endif

    // 电机引脚
#if defined(CONFIG_MOTOR_IN1_PIN) && defined(CONFIG_MOTOR_IN2_PIN) && defined(CONFIG_MOTOR_IN3_PIN) && defined(CONFIG_MOTOR_IN4_PIN)
    int in1_pin = CONFIG_MOTOR_IN1_PIN;
    int in2_pin = CONFIG_MOTOR_IN2_PIN;
    int in3_pin = CONFIG_MOTOR_IN3_PIN;
    int in4_pin = CONFIG_MOTOR_IN4_PIN;
#else
    int in1_pin = -1;
    int in2_pin = -1;
    int in3_pin = -1;
    int in4_pin = -1;
#endif

    // 舵机引脚
#if defined(CONFIG_SERVO_PIN_1) && defined(CONFIG_SERVO_PIN_2)
    int servo_pin_1 = CONFIG_SERVO_PIN_1;
    int servo_pin_2 = CONFIG_SERVO_PIN_2;
#else
    int servo_pin_1 = -1;
    int servo_pin_2 = -1;
#endif
    
    // 检查电机引脚是否配置
    bool motor_pins_ok = (ena_pin >= 0 && enb_pin >= 0 && 
                         in1_pin >= 0 && in2_pin >= 0 && 
                         in3_pin >= 0 && in4_pin >= 0);
    
    // 检查舵机引脚是否配置
    bool servo_pins_ok = (servo_pin_1 >= 0 && servo_pin_2 >= 0);
    
    if (motor_pins_ok) {
        // 如果电机引脚配置正确，创建电机小车
        ESP_LOGI(TAG, "Creating vehicle with motor control (pins: ENA=%d, ENB=%d, IN1=%d, IN2=%d, IN3=%d, IN4=%d)",
                ena_pin, enb_pin, in1_pin, in2_pin, in3_pin, in4_pin);
        vehicle = new Vehicle(web_server, 
                             ena_pin, enb_pin,
                             in1_pin, in2_pin,
                             in3_pin, in4_pin);
    } else if (servo_pins_ok) {
        // 如果舵机引脚配置正确，创建舵机小车
        ESP_LOGI(TAG, "Creating vehicle with servo control (pins: SERVO1=%d, SERVO2=%d)",
                servo_pin_1, servo_pin_2);
        vehicle = new Vehicle(web_server, servo_pin_1, servo_pin_2);
    } else {
        ESP_LOGW(TAG, "Cannot create vehicle, insufficient pin configuration");
    }
    
    // 如果创建成功，注册并启动组件
    if (vehicle) {
        auto& manager = ComponentManager::GetInstance();
        manager.RegisterComponent(vehicle);
        ESP_LOGI(TAG, "Vehicle component registered");
    }
#else
    ESP_LOGI(TAG, "Motor controller disabled in configuration");
#endif
=======
void Application::PlaySound(const std::string_view& sound) {
    audio_service_.PlaySound(sound);
>>>>>>> d38763d5
}<|MERGE_RESOLUTION|>--- conflicted
+++ resolved
@@ -17,7 +17,6 @@
 #include "mqtt_protocol.h"
 #include "websocket_protocol.h"
 #include "font_awesome_symbols.h"
-<<<<<<< HEAD
 #include "iot/thing_manager.h"
 #include "iot/things/imu.h"
 #include "iot/things/us.h"
@@ -42,10 +41,6 @@
 #else
 #include "no_wake_word.h"
 #endif
-=======
-#include "assets/lang_config.h"
-#include "mcp_server.h"
->>>>>>> d38763d5
 
 #include <cstring>
 #include <driver/gpio.h>
@@ -552,122 +547,6 @@
     // 初始化协议但不保存未使用的返回值
     protocol_->Start();
 
-<<<<<<< HEAD
-    audio_debugger_ = std::make_unique<AudioDebugger>();
-    audio_processor_->Initialize(codec);
-    audio_processor_->OnOutput([this](std::vector<int16_t>&& data) {
-        {
-            std::lock_guard<std::mutex> lock(mutex_);
-            if (audio_send_queue_.size() >= MAX_AUDIO_PACKETS_IN_QUEUE) {
-                ESP_LOGW(TAG, "Too many audio packets in queue, drop the newest packet");
-                return;
-            }
-        }
-        background_task_->Schedule([this, data = std::move(data)]() mutable {
-            opus_encoder_->Encode(std::move(data), [this](std::vector<uint8_t>&& opus) {
-                AudioStreamPacket packet;
-                packet.payload = std::move(opus);
-                {
-                    std::lock_guard<std::mutex> lock(timestamp_mutex_);
-                    if (!timestamp_queue_.empty()) {
-                        packet.timestamp = timestamp_queue_.front();
-                        timestamp_queue_.pop_front();
-                    } else {
-                        packet.timestamp = 0;
-                    }
-
-                    if (timestamp_queue_.size() > 3) { // 限制队列长度3
-                        timestamp_queue_.pop_front(); // 该包发送前先出队保持队列长度
-                        return;
-                    }
-                }
-                std::lock_guard<std::mutex> lock(mutex_);
-                if (audio_send_queue_.size() >= MAX_AUDIO_PACKETS_IN_QUEUE) {
-                    ESP_LOGW(TAG, "Too many audio packets in queue, drop the oldest packet");
-                    audio_send_queue_.pop_front();
-                }
-                audio_send_queue_.emplace_back(std::move(packet));
-                xEventGroupSetBits(event_group_, SEND_AUDIO_EVENT);
-            });
-        });
-    });
-    audio_processor_->OnVadStateChange([this](bool speaking) {
-        if (device_state_ == kDeviceStateListening) {
-            Schedule([this, speaking]() {
-                if (speaking) {
-                    voice_detected_ = true;
-                } else {
-                    voice_detected_ = false;
-                }
-                auto led = Board::GetInstance().GetLed();
-                led->OnStateChanged();
-            });
-        }
-    });
-
-    wake_word_->Initialize(codec);
-    wake_word_->OnWakeWordDetected([this](const std::string& wake_word) {
-        Schedule([this, &wake_word]() {
-            if (!protocol_) {
-                return;
-            }
-
-            if (device_state_ == kDeviceStateIdle) {
-                wake_word_->EncodeWakeWordData();
-
-                if (!protocol_->IsAudioChannelOpened()) {
-                    SetDeviceState(kDeviceStateConnecting);
-                    if (!protocol_->OpenAudioChannel()) {
-                        wake_word_->StartDetection();
-                        return;
-                    }
-                }
-
-                ESP_LOGI(TAG, "Wake word detected: %s", wake_word.c_str());
-#if CONFIG_USE_AFE_WAKE_WORD
-                AudioStreamPacket packet;
-                // Encode and send the wake word data to the server
-                while (wake_word_->GetWakeWordOpus(packet.payload)) {
-                    protocol_->SendAudio(packet);
-                }
-                // Set the chat state to wake word detected
-                protocol_->SendWakeWordDetected(wake_word);
-#else
-                // Play the pop up sound to indicate the wake word is detected
-                // And wait 60ms to make sure the queue has been processed by audio task
-                ResetDecoder();
-                PlaySound(Lang::Sounds::P3_POPUP);
-                vTaskDelay(pdMS_TO_TICKS(60));
-#endif
-                SetListeningMode(aec_mode_ == kAecOff ? kListeningModeAutoStop : kListeningModeRealtime);
-            } else if (device_state_ == kDeviceStateSpeaking) {
-                ESP_LOGI(TAG, "Wake word detected while speaking, aborting");
-                AbortSpeaking(kAbortReasonWakeWordDetected);
-            } else if (device_state_ == kDeviceStateActivating) {
-                ESP_LOGI(TAG, "Wake word detected while activating, returning to idle");
-                SetDeviceState(kDeviceStateIdle);
-            } else {
-                ESP_LOGW(TAG, "Wake word detected in unexpected state: %s", STATE_STRINGS[device_state_]);
-            }
-        });
-    });
-    wake_word_->StartDetection();
-
-    // Now start the background audio loop task
-#if CONFIG_USE_AUDIO_PROCESSOR
-    xTaskCreatePinnedToCore([](void* arg) {
-        Application* app = (Application*)arg;
-        app->AudioLoop();
-        vTaskDelete(NULL);
-    }, "audio_loop", 4096 * 2, this, 8, &audio_loop_task_handle_, 1);
-#else
-    xTaskCreate([](void* arg) {
-        Application* app = (Application*)arg;
-        app->AudioLoop();
-        vTaskDelete(NULL);
-    }, "audio_loop", 4096 * 2, this, 8, &audio_loop_task_handle_);
-#endif
-
     // Wait for the new version check to finish
     xEventGroupWaitBits(event_group_, CHECK_NEW_VERSION_DONE_EVENT, pdTRUE, pdFALSE, portMAX_DELAY);
     
@@ -770,8 +649,6 @@
     ESP_LOGI(TAG, "Now starting all components");
     StartComponents();
     
-=======
->>>>>>> d38763d5
     SetDeviceState(kDeviceStateIdle);
 
     has_server_time_ = ota.HasServerTime();
@@ -780,12 +657,7 @@
         display->ShowNotification(message.c_str());
         display->SetChatMessage("system", "");
         // Play the success sound to indicate the device is ready
-<<<<<<< HEAD
-        ResetDecoder();
-        PlaySound(Lang::Sounds::P3_POPUP);
-=======
         audio_service_.PlaySound(Lang::Sounds::P3_SUCCESS);
->>>>>>> d38763d5
     }
 
     // Print heap stats
@@ -881,26 +753,6 @@
                 return;
             }
         }
-<<<<<<< HEAD
-        
-        // 定期检查AFE缓冲区状态，避免溢出警告
-        // Periodically fetch data to prevent ringbuffer overflow warnings
-        static uint32_t call_count = 0;
-        if (++call_count % 20 == 0) {  // 大约每20次循环检查一次
-            // 我们将手动获取数据，无需修改AFE类
-            // 注意：这只是避免缓冲区溢出警告的一种变通方法
-            background_task_->Schedule([this]() {
-                // 如果数据处理器运行中，手动获取一次数据以清空缓冲区
-                if (audio_processor_->IsRunning()) {
-                    // 实际解码和处理逻辑与正常流程相同
-                    // 这里无需添加特定的处理代码，因为我们只是想清空缓冲区
-                    ESP_LOGD(TAG, "Checking AFE buffer to prevent overflow");
-                }
-            });
-        }
-    }
-=======
->>>>>>> d38763d5
 
         auto wake_word = audio_service_.GetLastWakeWord();
         ESP_LOGI(TAG, "Wake word detected: %s", wake_word.c_str());
@@ -1467,7 +1319,6 @@
     });
 }
 
-<<<<<<< HEAD
 void Application::InitVehicleComponent(Web* web_server) {
     ESP_LOGI(TAG, "Creating and registering Vehicle component");
     
@@ -1541,8 +1392,7 @@
 #else
     ESP_LOGI(TAG, "Motor controller disabled in configuration");
 #endif
-=======
+}
 void Application::PlaySound(const std::string_view& sound) {
     audio_service_.PlaySound(sound);
->>>>>>> d38763d5
 }