#include <esp_log.h>
#include <esp_timer.h>
#include <nvs.h>
#include <nvs_flash.h>

#include "application.h"
#include "web/web.h"
#include "boards/common/board.h"
#include "multiplexer.h"

#include "location/location.h"
#include "vision/vision.h"
#include "vehicle/vehicle.h"
#include "display.h"
#include "system_info.h"
#include "ml307_ssl_transport.h"
#include "audio_codec.h"
#include "mqtt_protocol.h"
#include "websocket_protocol.h"
#include "font_awesome_symbols.h"
#include "iot/thing_manager.h"
#include "iot/things/imu.h"
#include "iot/things/us.h"
#include "assets/lang_config.h"
#include "mcp_server.h"
<<<<<<< HEAD
#include "ext/include/multiplexer.h"
#include "ext/include/pca9548a.h"
#include "ext/include/pcf8575.h"
#include "iot/things/servo.h"
=======
#include "audio_debugger.h"
>>>>>>> 218d0318

#if CONFIG_USE_AUDIO_PROCESSOR
#include "afe_audio_processor.h"
#else
#include "no_audio_processor.h"
#endif

#if CONFIG_USE_AFE_WAKE_WORD
#include "afe_wake_word.h"
#elif CONFIG_USE_ESP_WAKE_WORD
#include "esp_wake_word.h"
#else
#include "no_wake_word.h"
#endif

#include <cstring>
#include <driver/gpio.h>
#include <arpa/inet.h>
#include <cJSON.h>
#include <memory>
#include <string>
#include <vector>
#include <fstream>
#include <sstream>
#include <algorithm>
#include <chrono>
#include <cinttypes>
#include <functional>
#include <cstring>
#include <mutex>
#include <atomic>
#include <deque>
#include <thread>
#include <regex>
#include "freertos/FreeRTOS.h"
#include "freertos/task.h"
#include "driver/i2c_master.h"
#include "esp_timer.h"
#include "esp_log.h"
#include "esp_event.h"
#include "esp_system.h"
#include "nvs_flash.h"

#define TAG "Application"


static const char* const STATE_STRINGS[] = {
    "unknown",
    "starting",
    "configuring",
    "idle",
    "connecting",
    "listening",
    "speaking",
    "upgrading",
    "activating",
    "fatal_error",
    "invalid_state"
};

Application::Application() {
    event_group_ = xEventGroupCreate();
    background_task_ = new BackgroundTask(4096 * 7);

#if CONFIG_USE_DEVICE_AEC
    aec_mode_ = kAecOnDeviceSide;
#elif CONFIG_USE_SERVER_AEC
    aec_mode_ = kAecOnServerSide;
#else
    aec_mode_ = kAecOff;
#endif

#if CONFIG_USE_AUDIO_PROCESSOR
    audio_processor_ = std::make_unique<AfeAudioProcessor>();
#else
    audio_processor_ = std::make_unique<NoAudioProcessor>();
#endif

#if CONFIG_USE_AFE_WAKE_WORD
    wake_word_ = std::make_unique<AfeWakeWord>();
#elif CONFIG_USE_ESP_WAKE_WORD
    wake_word_ = std::make_unique<EspWakeWord>();
#else
    wake_word_ = std::make_unique<NoWakeWord>();
#endif

    esp_timer_create_args_t clock_timer_args = {
        .callback = [](void* arg) {
            Application* app = (Application*)arg;
            app->OnClockTimer();
        },
        .arg = this,
        .dispatch_method = ESP_TIMER_TASK,
        .name = "clock_timer",
        .skip_unhandled_events = true
    };
    esp_timer_create(&clock_timer_args, &clock_timer_handle_);
}

Application::~Application() {
    if (clock_timer_handle_ != nullptr) {
        esp_timer_stop(clock_timer_handle_);
        esp_timer_delete(clock_timer_handle_);
    }
    if (background_task_ != nullptr) {
        delete background_task_;
    }
    vEventGroupDelete(event_group_);
}

void Application::CheckNewVersion() {
    const int MAX_RETRY = 10;
    int retry_count = 0;
    int retry_delay = 10; // 初始重试延迟为10秒

    while (true) {
        SetDeviceState(kDeviceStateActivating);
        auto display = Board::GetInstance().GetDisplay();
        display->SetStatus(Lang::Strings::CHECKING_NEW_VERSION);

        if (!ota_.CheckVersion()) {
            retry_count++;
            if (retry_count >= MAX_RETRY) {
                ESP_LOGE(TAG, "Too many retries, exit version check");
                return;
            }

            char buffer[128];
            snprintf(buffer, sizeof(buffer), Lang::Strings::CHECK_NEW_VERSION_FAILED, retry_delay, ota_.GetCheckVersionUrl().c_str());
            Alert(Lang::Strings::ERROR, buffer, "sad", Lang::Sounds::P3_EXCLAMATION);

            ESP_LOGW(TAG, "Check new version failed, retry in %d seconds (%d/%d)", retry_delay, retry_count, MAX_RETRY);
            for (int i = 0; i < retry_delay; i++) {
                vTaskDelay(pdMS_TO_TICKS(1000));
                if (device_state_ == kDeviceStateIdle) {
                    break;
                }
            }
            retry_delay *= 2; // 每次重试后延迟时间翻倍
            continue;
        }
        retry_count = 0;
        retry_delay = 10; // 重置重试延迟时间

        if (ota_.HasNewVersion()) {
            Alert(Lang::Strings::OTA_UPGRADE, Lang::Strings::UPGRADING, "happy", Lang::Sounds::P3_UPGRADE);

            vTaskDelay(pdMS_TO_TICKS(3000));

            SetDeviceState(kDeviceStateUpgrading);
            
            display->SetIcon(FONT_AWESOME_DOWNLOAD);
            std::string message = std::string(Lang::Strings::NEW_VERSION) + ota_.GetFirmwareVersion();
            display->SetChatMessage("system", message.c_str());

            auto& board = Board::GetInstance();
            board.SetPowerSaveMode(false);
            wake_word_->StopDetection();
            // 预先关闭音频输出，避免升级过程有音频操作
            auto codec = board.GetAudioCodec();
            codec->EnableInput(false);
            codec->EnableOutput(false);
            {
                std::lock_guard<std::mutex> lock(mutex_);
                audio_decode_queue_.clear();
            }
            background_task_->WaitForCompletion();
            delete background_task_;
            background_task_ = nullptr;
            vTaskDelay(pdMS_TO_TICKS(1000));

            ota_.StartUpgrade([display](int progress, size_t speed) {
                char buffer[64];
                snprintf(buffer, sizeof(buffer), "%d%% %uKB/s", progress, speed / 1024);
                display->SetChatMessage("system", buffer);
            });

            // If upgrade success, the device will reboot and never reach here
            display->SetStatus(Lang::Strings::UPGRADE_FAILED);
            ESP_LOGI(TAG, "Firmware upgrade failed...");
            vTaskDelay(pdMS_TO_TICKS(3000));
            Reboot();
            return;
        }

        // No new version, mark the current version as valid
        ota_.MarkCurrentVersionValid();
        if (!ota_.HasActivationCode() && !ota_.HasActivationChallenge()) {
            xEventGroupSetBits(event_group_, CHECK_NEW_VERSION_DONE_EVENT);
            // Exit the loop if done checking new version
            break;
        }

        display->SetStatus(Lang::Strings::ACTIVATION);
        // Activation code is shown to the user and waiting for the user to input
        if (ota_.HasActivationCode()) {
            ShowActivationCode();
        }

        // This will block the loop until the activation is done or timeout
        for (int i = 0; i < 10; ++i) {
            ESP_LOGI(TAG, "Activating... %d/%d", i + 1, 10);
            esp_err_t err = ota_.Activate();
            if (err == ESP_OK) {
                xEventGroupSetBits(event_group_, CHECK_NEW_VERSION_DONE_EVENT);
                break;
            } else if (err == ESP_ERR_TIMEOUT) {
                vTaskDelay(pdMS_TO_TICKS(3000));
            } else {
                vTaskDelay(pdMS_TO_TICKS(10000));
            }
            if (device_state_ == kDeviceStateIdle) {
                break;
            }
        }
    }
}

void Application::ShowActivationCode() {
    auto& message = ota_.GetActivationMessage();
    auto& code = ota_.GetActivationCode();

    struct digit_sound {
        char digit;
        const std::string_view& sound;
    };
    static const std::array<digit_sound, 10> digit_sounds{{
        digit_sound{'0', Lang::Sounds::P3_0},
        digit_sound{'1', Lang::Sounds::P3_1}, 
        digit_sound{'2', Lang::Sounds::P3_2},
        digit_sound{'3', Lang::Sounds::P3_3},
        digit_sound{'4', Lang::Sounds::P3_4},
        digit_sound{'5', Lang::Sounds::P3_5},
        digit_sound{'6', Lang::Sounds::P3_6},
        digit_sound{'7', Lang::Sounds::P3_7},
        digit_sound{'8', Lang::Sounds::P3_8},
        digit_sound{'9', Lang::Sounds::P3_9}
    }};

    // This sentence uses 9KB of SRAM, so we need to wait for it to finish
    Alert(Lang::Strings::ACTIVATION, message.c_str(), "happy", Lang::Sounds::P3_ACTIVATION);

    for (const auto& digit : code) {
        auto it = std::find_if(digit_sounds.begin(), digit_sounds.end(),
            [digit](const digit_sound& ds) { return ds.digit == digit; });
        if (it != digit_sounds.end()) {
            PlaySound(it->sound);
        }
    }
}

void Application::Alert(const char* status, const char* message, const char* emotion, const std::string_view& sound) {
    ESP_LOGW(TAG, "Alert %s: %s [%s]", status, message, emotion);
    auto display = Board::GetInstance().GetDisplay();
    display->SetStatus(status);
    display->SetEmotion(emotion);
    display->SetChatMessage("system", message);
    if (!sound.empty()) {
        ResetDecoder();
        PlaySound(sound);
    }
}

void Application::DismissAlert() {
    if (device_state_ == kDeviceStateIdle) {
        auto display = Board::GetInstance().GetDisplay();
        display->SetStatus(Lang::Strings::STANDBY);
        display->SetEmotion("neutral");
        display->SetChatMessage("system", "");
    }
}

void Application::PlaySound(const std::string_view& sound) {
    // Wait for the previous sound to finish
    {
        std::unique_lock<std::mutex> lock(mutex_);
        audio_decode_cv_.wait(lock, [this]() {
            return audio_decode_queue_.empty();
        });
    }
    background_task_->WaitForCompletion();

    const char* data = sound.data();
    size_t size = sound.size();
    for (const char* p = data; p < data + size; ) {
        auto p3 = (BinaryProtocol3*)p;
        p += sizeof(BinaryProtocol3);

        auto payload_size = ntohs(p3->payload_size);
        AudioStreamPacket packet;
        packet.sample_rate = 16000;
        packet.frame_duration = 60;
        packet.payload.resize(payload_size);
        memcpy(packet.payload.data(), p3->payload, payload_size);
        p += payload_size;

        std::lock_guard<std::mutex> lock(mutex_);
        audio_decode_queue_.emplace_back(std::move(packet));
    }
}

void Application::ToggleChatState() {
    if (device_state_ == kDeviceStateActivating) {
        SetDeviceState(kDeviceStateIdle);
        return;
    }

    if (!protocol_) {
        ESP_LOGE(TAG, "Protocol not initialized");
        return;
    }

    if (device_state_ == kDeviceStateIdle) {
        Schedule([this]() {
            if (!protocol_->IsAudioChannelOpened()) {
                SetDeviceState(kDeviceStateConnecting);
                if (!protocol_->OpenAudioChannel()) {
                    return;
                }
            }

            SetListeningMode(aec_mode_ == kAecOff ? kListeningModeAutoStop : kListeningModeRealtime);
        });
    } else if (device_state_ == kDeviceStateSpeaking) {
        Schedule([this]() {
            AbortSpeaking(kAbortReasonNone);
        });
    } else if (device_state_ == kDeviceStateListening) {
        Schedule([this]() {
            protocol_->CloseAudioChannel();
        });
    }
}

void Application::StartListening() {
    if (device_state_ == kDeviceStateActivating) {
        SetDeviceState(kDeviceStateIdle);
        return;
    }

    if (!protocol_) {
        ESP_LOGE(TAG, "Protocol not initialized");
        return;
    }
    
    if (device_state_ == kDeviceStateIdle) {
        Schedule([this]() {
            if (!protocol_->IsAudioChannelOpened()) {
                SetDeviceState(kDeviceStateConnecting);
                if (!protocol_->OpenAudioChannel()) {
                    return;
                }
            }

            SetListeningMode(kListeningModeManualStop);
        });
    } else if (device_state_ == kDeviceStateSpeaking) {
        Schedule([this]() {
            AbortSpeaking(kAbortReasonNone);
            SetListeningMode(kListeningModeManualStop);
        });
    }
}

void Application::StopListening() {
    const std::array<int, 3> valid_states = {
        kDeviceStateListening,
        kDeviceStateSpeaking,
        kDeviceStateIdle,
    };
    // If not valid, do nothing
    if (std::find(valid_states.begin(), valid_states.end(), device_state_) == valid_states.end()) {
        return;
    }

    Schedule([this]() {
        if (device_state_ == kDeviceStateListening) {
            protocol_->SendStopListening();
            SetDeviceState(kDeviceStateIdle);
        }
    });
}

void Application::Start() {
    auto& board = Board::GetInstance();
    SetDeviceState(kDeviceStateStarting);

    /* Setup the display */
    auto display = board.GetDisplay();

    /* Setup the audio codec */
    auto codec = board.GetAudioCodec();
    opus_decoder_ = std::make_unique<OpusDecoderWrapper>(codec->output_sample_rate(), 1, OPUS_FRAME_DURATION_MS);
    opus_encoder_ = std::make_unique<OpusEncoderWrapper>(16000, 1, OPUS_FRAME_DURATION_MS);
    if (aec_mode_ != kAecOff) {
        ESP_LOGI(TAG, "AEC mode: %d, setting opus encoder complexity to 0", aec_mode_);
        opus_encoder_->SetComplexity(0);
    } else if (board.GetBoardType() == "ml307") {
        ESP_LOGI(TAG, "ML307 board detected, setting opus encoder complexity to 5");
        opus_encoder_->SetComplexity(5);
    } else {
        ESP_LOGI(TAG, "WiFi board detected, setting opus encoder complexity to 0");
        opus_encoder_->SetComplexity(0);
    }

    if (codec->input_sample_rate() != 16000) {
        input_resampler_.Configure(codec->input_sample_rate(), 16000);
        reference_resampler_.Configure(codec->input_sample_rate(), 16000);
    }
    codec->Start();

#if CONFIG_USE_AUDIO_PROCESSOR
    xTaskCreatePinnedToCore([](void* arg) {
        Application* app = (Application*)arg;
        app->AudioLoop();
        vTaskDelete(NULL);
    }, "audio_loop", 4096 * 2, this, 8, &audio_loop_task_handle_, 1);
#else
    xTaskCreate([](void* arg) {
        Application* app = (Application*)arg;
        app->AudioLoop();
        vTaskDelete(NULL);
    }, "audio_loop", 4096 * 2, this, 8, &audio_loop_task_handle_);
#endif

    /* Start the clock timer to update the status bar */
    esp_timer_start_periodic(clock_timer_handle_, 1000000);

    /* Wait for the network to be ready */
    board.StartNetwork();

    // Update the status bar immediately to show the network state
    display->UpdateStatusBar(true);

    // Check for new firmware version or get the MQTT broker address
    CheckNewVersion();

    // Initialize the protocol before other components that might use it
    display->SetStatus(Lang::Strings::LOADING_PROTOCOL);

    // Add MCP common tools before initializing the protocol
#if CONFIG_IOT_PROTOCOL_MCP
    McpServer::GetInstance().AddCommonTools();
#endif

    if (ota_.HasMqttConfig()) {
        protocol_ = std::make_unique<MqttProtocol>();
    } else if (ota_.HasWebsocketConfig()) {
        protocol_ = std::make_unique<WebsocketProtocol>();
    } else {
        ESP_LOGW(TAG, "No protocol specified in the OTA config, using MQTT");
        protocol_ = std::make_unique<MqttProtocol>();
    }

    protocol_->OnNetworkError([this](const std::string& message) {
        SetDeviceState(kDeviceStateIdle);
        Alert(Lang::Strings::ERROR, message.c_str(), "sad", Lang::Sounds::P3_EXCLAMATION);
    });
    protocol_->OnIncomingAudio([this](AudioStreamPacket&& packet) {
        std::lock_guard<std::mutex> lock(mutex_);
        if (device_state_ == kDeviceStateSpeaking && audio_decode_queue_.size() < MAX_AUDIO_PACKETS_IN_QUEUE) {
            audio_decode_queue_.emplace_back(std::move(packet));
        }
    });
    protocol_->OnAudioChannelOpened([this, codec, &board]() {
        board.SetPowerSaveMode(false);
        if (protocol_->server_sample_rate() != codec->output_sample_rate()) {
            ESP_LOGW(TAG, "Server sample rate %d does not match device output sample rate %d, resampling may cause distortion",
                protocol_->server_sample_rate(), codec->output_sample_rate());
        }

#if CONFIG_IOT_PROTOCOL_XIAOZHI
        auto& thing_manager = iot::ThingManager::GetInstance();
        protocol_->SendIotDescriptors(thing_manager.GetDescriptorsJson());
        std::string states;
        if (thing_manager.GetStatesJson(states, false)) {
            protocol_->SendIotStates(states);
        }
#endif
    });
    protocol_->OnAudioChannelClosed([this, &board]() {
        board.SetPowerSaveMode(true);
        Schedule([this]() {
            auto display = Board::GetInstance().GetDisplay();
            display->SetChatMessage("system", "");
            SetDeviceState(kDeviceStateIdle);
        });
    });
    protocol_->OnIncomingJson([this, display](const cJSON* root) {
        // Parse JSON data
        auto type = cJSON_GetObjectItem(root, "type");
        if (strcmp(type->valuestring, "tts") == 0) {
            auto state = cJSON_GetObjectItem(root, "state");
            if (strcmp(state->valuestring, "start") == 0) {
                Schedule([this]() {
                    aborted_ = false;
                    if (device_state_ == kDeviceStateIdle || device_state_ == kDeviceStateListening) {
                        SetDeviceState(kDeviceStateSpeaking);
                    }
                });
            } else if (strcmp(state->valuestring, "stop") == 0) {
                Schedule([this]() {
                    background_task_->WaitForCompletion();
                    if (device_state_ == kDeviceStateSpeaking) {
                        if (listening_mode_ == kListeningModeManualStop) {
                            SetDeviceState(kDeviceStateIdle);
                        } else {
                            SetDeviceState(kDeviceStateListening);
                        }
                    }
                });
            } else if (strcmp(state->valuestring, "sentence_start") == 0) {
                auto text = cJSON_GetObjectItem(root, "text");
                if (cJSON_IsString(text)) {
                    ESP_LOGI(TAG, "<< %s", text->valuestring);
                    Schedule([this, display, message = std::string(text->valuestring)]() {
                        display->SetChatMessage("assistant", message.c_str());
                    });
                }
            }
        } else if (strcmp(type->valuestring, "stt") == 0) {
            auto text = cJSON_GetObjectItem(root, "text");
            if (cJSON_IsString(text)) {
                ESP_LOGI(TAG, ">> %s", text->valuestring);
                Schedule([this, display, message = std::string(text->valuestring)]() {
                    display->SetChatMessage("user", message.c_str());
                });
            }
        } else if (strcmp(type->valuestring, "llm") == 0) {
            auto emotion = cJSON_GetObjectItem(root, "emotion");
            if (cJSON_IsString(emotion)) {
                Schedule([this, display, emotion_str = std::string(emotion->valuestring)]() {
                    display->SetEmotion(emotion_str.c_str());
                });
            }
#if CONFIG_IOT_PROTOCOL_MCP
        } else if (strcmp(type->valuestring, "mcp") == 0) {
            auto payload = cJSON_GetObjectItem(root, "payload");
            if (cJSON_IsObject(payload)) {
                McpServer::GetInstance().ParseMessage(payload);
            }
#endif
#if CONFIG_IOT_PROTOCOL_XIAOZHI
        } else if (strcmp(type->valuestring, "iot") == 0) {
            auto commands = cJSON_GetObjectItem(root, "commands");
            if (cJSON_IsArray(commands)) {
                auto& thing_manager = iot::ThingManager::GetInstance();
                for (int i = 0; i < cJSON_GetArraySize(commands); ++i) {
                    auto command = cJSON_GetArrayItem(commands, i);
                    thing_manager.Invoke(command);
                }
            }
#endif
        } else if (strcmp(type->valuestring, "system") == 0) {
            auto command = cJSON_GetObjectItem(root, "command");
            if (cJSON_IsString(command)) {
                ESP_LOGI(TAG, "System command: %s", command->valuestring);
                if (strcmp(command->valuestring, "reboot") == 0) {
                    // Do a reboot if user requests a OTA update
                    Schedule([this]() {
                        Reboot();
                    });
                } else {
                    ESP_LOGW(TAG, "Unknown system command: %s", command->valuestring);
                }
            }
        } else if (strcmp(type->valuestring, "alert") == 0) {
            auto status = cJSON_GetObjectItem(root, "status");
            auto message = cJSON_GetObjectItem(root, "message");
            auto emotion = cJSON_GetObjectItem(root, "emotion");
            if (cJSON_IsString(status) && cJSON_IsString(message) && cJSON_IsString(emotion)) {
                Alert(status->valuestring, message->valuestring, emotion->valuestring, Lang::Sounds::P3_VIBRATION);
            } else {
                ESP_LOGW(TAG, "Alert command requires status, message and emotion");
            }
        } else {
            ESP_LOGW(TAG, "Unknown message type: %s", type->valuestring);
        }
    });
    // 初始化协议但不保存未使用的返回值
    protocol_->Start();

<<<<<<< HEAD
    // 初始化音频处理器
=======
    audio_debugger_ = std::make_unique<AudioDebugger>();
>>>>>>> 218d0318
    audio_processor_->Initialize(codec);
    audio_processor_->OnOutput([this](std::vector<int16_t>&& data) {
        {
            std::lock_guard<std::mutex> lock(mutex_);
            if (audio_send_queue_.size() >= MAX_AUDIO_PACKETS_IN_QUEUE) {
                ESP_LOGW(TAG, "Too many audio packets in queue, drop the newest packet");
                return;
            }
        }
        background_task_->Schedule([this, data = std::move(data)]() mutable {
            opus_encoder_->Encode(std::move(data), [this](std::vector<uint8_t>&& opus) {
                AudioStreamPacket packet;
                packet.payload = std::move(opus);
                {
                    std::lock_guard<std::mutex> lock(timestamp_mutex_);
                    if (!timestamp_queue_.empty()) {
                        packet.timestamp = timestamp_queue_.front();
                        timestamp_queue_.pop_front();
                    } else {
                        packet.timestamp = 0;
                    }

                    if (timestamp_queue_.size() > 3) { // 限制队列长度3
                        timestamp_queue_.pop_front(); // 该包发送前先出队保持队列长度
                        return;
                    }
                }
                std::lock_guard<std::mutex> lock(mutex_);
                if (audio_send_queue_.size() >= MAX_AUDIO_PACKETS_IN_QUEUE) {
                    ESP_LOGW(TAG, "Too many audio packets in queue, drop the oldest packet");
                    audio_send_queue_.pop_front();
                }
                audio_send_queue_.emplace_back(std::move(packet));
                xEventGroupSetBits(event_group_, SEND_AUDIO_EVENT);
            });
        });
    });
    audio_processor_->OnVadStateChange([this](bool speaking) {
        if (device_state_ == kDeviceStateListening) {
            Schedule([this, speaking]() {
                if (speaking) {
                    voice_detected_ = true;
                } else {
                    voice_detected_ = false;
                }
                auto led = Board::GetInstance().GetLed();
                led->OnStateChanged();
            });
        }
    });

    wake_word_->Initialize(codec);
    wake_word_->OnWakeWordDetected([this](const std::string& wake_word) {
        Schedule([this, &wake_word]() {
            if (!protocol_) {
                return;
            }

            if (device_state_ == kDeviceStateIdle) {
                wake_word_->EncodeWakeWordData();

                if (!protocol_->IsAudioChannelOpened()) {
                    SetDeviceState(kDeviceStateConnecting);
                    if (!protocol_->OpenAudioChannel()) {
                        wake_word_->StartDetection();
                        return;
                    }
                }

                ESP_LOGI(TAG, "Wake word detected: %s", wake_word.c_str());
#if CONFIG_USE_AFE_WAKE_WORD
                AudioStreamPacket packet;
                // Encode and send the wake word data to the server
                while (wake_word_->GetWakeWordOpus(packet.payload)) {
                    protocol_->SendAudio(packet);
                }
                // Set the chat state to wake word detected
                protocol_->SendWakeWordDetected(wake_word);
#else
                // Play the pop up sound to indicate the wake word is detected
                // And wait 60ms to make sure the queue has been processed by audio task
                ResetDecoder();
                PlaySound(Lang::Sounds::P3_POPUP);
                vTaskDelay(pdMS_TO_TICKS(60));
#endif
                SetListeningMode(aec_mode_ == kAecOff ? kListeningModeAutoStop : kListeningModeRealtime);
            } else if (device_state_ == kDeviceStateSpeaking) {
                ESP_LOGI(TAG, "Wake word detected while speaking, aborting");
                AbortSpeaking(kAbortReasonWakeWordDetected);
            } else if (device_state_ == kDeviceStateActivating) {
                ESP_LOGI(TAG, "Wake word detected while activating, returning to idle");
                SetDeviceState(kDeviceStateIdle);
            } else {
                ESP_LOGW(TAG, "Wake word detected in unexpected state: %s", STATE_STRINGS[device_state_]);
            }
        });
    });
    wake_word_->StartDetection();

    // Now start the background audio loop task
#if CONFIG_USE_AUDIO_PROCESSOR
    xTaskCreatePinnedToCore([](void* arg) {
        Application* app = (Application*)arg;
        app->AudioLoop();
        vTaskDelete(NULL);
    }, "audio_loop", 4096 * 2, this, 8, &audio_loop_task_handle_, 1);
#else
    xTaskCreate([](void* arg) {
        Application* app = (Application*)arg;
        app->AudioLoop();
        vTaskDelete(NULL);
    }, "audio_loop", 4096 * 2, this, 8, &audio_loop_task_handle_);
#endif

    // Wait for the new version check to finish
    xEventGroupWaitBits(event_group_, CHECK_NEW_VERSION_DONE_EVENT, pdTRUE, pdFALSE, portMAX_DELAY);
    
    // 确保在这一步完成所有基础设施初始化
    ESP_LOGI(TAG, "Core infrastructure initialization completed");

    // 初始化多路复用器
#ifdef CONFIG_ENABLE_MULTIPLEXER
    ESP_LOGI(TAG, "Initializing multiplexers");
    
    // 获取Board类中可能存在的I2C总线句柄
    i2c_master_bus_handle_t display_i2c_bus = Board::GetInstance().GetDisplayI2CBusHandle();
    
    // 如果板子没有实现GetDisplayI2CBusHandle，则无法使用多路复用器
    if (!display_i2c_bus) {
        ESP_LOGI(TAG, "Board doesn't expose I2C bus handle, multiplexer may not work");
    }
    
    if (display_i2c_bus) {
        ESP_LOGI(TAG, "Found display I2C bus handle, using it for multiplexer");
        esp_err_t mux_ret = multiplexer_init_with_bus(display_i2c_bus);
        if (mux_ret != ESP_OK) {
            ESP_LOGW(TAG, "Multiplexer initialization with display bus failed: %s", esp_err_to_name(mux_ret));
        } else {
            ESP_LOGI(TAG, "Multiplexers initialized successfully with display I2C bus");
        }
    } else {
        // 尝试使用multiplexer_init自动寻找I2C总线
        ESP_LOGI(TAG, "No display I2C bus handle found, trying auto-detection");
        esp_err_t mux_ret = multiplexer_init();
        
        if (mux_ret != ESP_OK) {
            ESP_LOGW(TAG, "Multiplexer auto-detection failed: %s", esp_err_to_name(mux_ret));
            ESP_LOGW(TAG, "Multiplexers may not work properly");
            ESP_LOGW(TAG, "To fix this issue, initialize the display first, then call:");
            ESP_LOGW(TAG, "multiplexer_init_with_bus(display_i2c_bus_handle)");
        } else {
            ESP_LOGI(TAG, "Multiplexers initialized successfully");
        }
    }

#ifdef CONFIG_ENABLE_PCF8575
    if (pca9548a_is_initialized()) {
        ESP_LOGI(TAG, "Initializing PCF8575 GPIO expander");
        esp_err_t pcf_ret = pcf8575_init();
        if (pcf_ret == ESP_OK) {
            ESP_LOGI(TAG, "PCF8575 GPIO expander initialized successfully");
        } else {
            ESP_LOGW(TAG, "PCF8575 GPIO expander initialization failed: %s", esp_err_to_name(pcf_ret));
        }
    } else {
        ESP_LOGW(TAG, "PCA9548A not initialized, PCF8575 initialization skipped");
    }
#endif // CONFIG_ENABLE_PCF8575

#endif // CONFIG_ENABLE_MULTIPLEXER

    // Initialize PCF8575 if configured
#ifdef CONFIG_ENABLE_PCF8575
    if (pca9548a_is_initialized()) {
        ESP_LOGI(TAG, "PCF8575 I2C bus is available through PCA9548A");
    }
#endif

    // 如果配置了LU9685，则初始化
    // Initialize LU9685 if configured
#ifdef CONFIG_ENABLE_LU9685
    if (pca9548a_is_initialized()) {
        ESP_LOGI(TAG, "LU9685 servo controller I2C bus is available through PCA9548A");
    }
#endif

    // 首先创建和注册Web组件，以便其他组件可以使用它
#if defined(CONFIG_ENABLE_WEB_SERVER)
    // 首先初始化Web组件
    ESP_LOGI(TAG, "Initializing web components");
    Web* web = new Web(8080);
    if (web) {
        auto& manager = ComponentManager::GetInstance();
        manager.RegisterComponent(web);
        if (!web->Start()) {
            ESP_LOGE(TAG, "Failed to start Web component");
            // 不要在这里返回，继续初始化其他组件
        } else {
            ESP_LOGI(TAG, "Web服务器初始化成功，端口：8080");
        }
    }
    ESP_LOGI(TAG, "Web components registered");
#endif

    // 然后注册其他组件，现在它们可以访问Web组件
    ESP_LOGI(TAG, "Now registering all components");
    InitComponents();
    
    // 初始化所有组件
    ESP_LOGI(TAG, "Now initializing all registered components");
    InitializeComponents();
    
    // 最后启动组件
    ESP_LOGI(TAG, "Now starting all components");
    StartComponents();
    
    SetDeviceState(kDeviceStateIdle);

    if (protocol_) {
        std::string message = std::string(Lang::Strings::VERSION) + ota_.GetCurrentVersion();
        display->ShowNotification(message.c_str());
        display->SetChatMessage("system", "");
        // Play the success sound to indicate the device is ready
        ResetDecoder();
        PlaySound(Lang::Sounds::P3_POPUP);
    }

    // Print heap stats
    SystemInfo::PrintHeapStats();
    
    // Enter the main event loop
    MainEventLoop();
}

void Application::OnClockTimer() {
    clock_ticks_++;

    auto display = Board::GetInstance().GetDisplay();
    display->UpdateStatusBar();

    // Print the debug info every 10 seconds
    if (clock_ticks_ % 10 == 0) {
        // SystemInfo::PrintTaskCpuUsage(pdMS_TO_TICKS(1000));
        // SystemInfo::PrintTaskList();
        SystemInfo::PrintHeapStats();

        // If we have synchronized server time, set the status to clock "HH:MM" if the device is idle
        if (ota_.HasServerTime()) {
            if (device_state_ == kDeviceStateIdle) {
                Schedule([this]() {
                    // Set status to clock "HH:MM"
                    time_t now = time(NULL);
                    char time_str[64];
                    strftime(time_str, sizeof(time_str), "%H:%M  ", localtime(&now));
                    Board::GetInstance().GetDisplay()->SetStatus(time_str);
                });
            }
        }
    }
}

// Add a async task to MainLoop
void Application::Schedule(std::function<void()> callback) {
    {
        std::lock_guard<std::mutex> lock(mutex_);
        main_tasks_.push_back(std::move(callback));
    }
    xEventGroupSetBits(event_group_, SCHEDULE_EVENT);
}

// The Main Event Loop controls the chat state and websocket connection
// If other tasks need to access the websocket or chat state,
// they should use Schedule to call this function
void Application::MainEventLoop() {
    // Raise the priority of the main event loop to avoid being interrupted by background tasks (which has priority 2)
    vTaskPrioritySet(NULL, 3);

    while (true) {
        auto bits = xEventGroupWaitBits(event_group_, SCHEDULE_EVENT | SEND_AUDIO_EVENT, pdTRUE, pdFALSE, portMAX_DELAY);

        if (bits & SEND_AUDIO_EVENT) {
            std::unique_lock<std::mutex> lock(mutex_);
            auto packets = std::move(audio_send_queue_);
            lock.unlock();
            for (auto& packet : packets) {
                if (!protocol_->SendAudio(packet)) {
                    break;
                }
            }
        }

        if (bits & SCHEDULE_EVENT) {
            std::unique_lock<std::mutex> lock(mutex_);
            auto tasks = std::move(main_tasks_);
            lock.unlock();
            for (auto& task : tasks) {
                task();
            }
        }
    }
}

// The Audio Loop is used to input and output audio data
void Application::AudioLoop() {
    auto codec = Board::GetInstance().GetAudioCodec();
    while (true) {
        OnAudioInput();
        if (codec->output_enabled()) {
            OnAudioOutput();
        }
    }
}

void Application::OnAudioOutput() {
    if (busy_decoding_audio_) {
        return;
    }

    auto now = std::chrono::steady_clock::now();
    auto codec = Board::GetInstance().GetAudioCodec();
    const int max_silence_seconds = 10;

    std::unique_lock<std::mutex> lock(mutex_);
    if (audio_decode_queue_.empty()) {
        // Disable the output if there is no audio data for a long time
        if (device_state_ == kDeviceStateIdle) {
            auto duration = std::chrono::duration_cast<std::chrono::seconds>(now - last_output_time_).count();
            if (duration > max_silence_seconds) {
                codec->EnableOutput(false);
            }
        }
        return;
    }

    auto packet = std::move(audio_decode_queue_.front());
    audio_decode_queue_.pop_front();
    lock.unlock();
    audio_decode_cv_.notify_all();

    // Synchronize the sample rate and frame duration
    SetDecodeSampleRate(packet.sample_rate, packet.frame_duration);

    busy_decoding_audio_ = true;
    background_task_->Schedule([this, codec, packet = std::move(packet)]() mutable {
        busy_decoding_audio_ = false;
        if (aborted_) {
            return;
        }

        std::vector<int16_t> pcm;
        if (!opus_decoder_->Decode(std::move(packet.payload), pcm)) {
            return;
        }
        // Resample if the sample rate is different
        if (opus_decoder_->sample_rate() != codec->output_sample_rate()) {
            int target_size = output_resampler_.GetOutputSamples(pcm.size());
            std::vector<int16_t> resampled(target_size);
            output_resampler_.Process(pcm.data(), pcm.size(), resampled.data());
            pcm = std::move(resampled);
        }
        codec->OutputData(pcm);
#ifdef CONFIG_USE_SERVER_AEC
        std::lock_guard<std::mutex> lock(timestamp_mutex_);
        timestamp_queue_.push_back(packet.timestamp);
#endif
        last_output_time_ = std::chrono::steady_clock::now();
    });
}

void Application::OnAudioInput() {
    if (wake_word_->IsDetectionRunning()) {
        std::vector<int16_t> data;
        int samples = wake_word_->GetFeedSize();
        if (samples > 0) {
            if (ReadAudio(data, 16000, samples)) {
                wake_word_->Feed(data);
                return;
            }
        }
    }
    if (audio_processor_->IsRunning()) {
        std::vector<int16_t> data;
        int samples = audio_processor_->GetFeedSize();
        if (samples > 0) {
            if (ReadAudio(data, 16000, samples)) {
                audio_processor_->Feed(data);
                return;
            }
        }
        
        // 定期检查AFE缓冲区状态，避免溢出警告
        // Periodically fetch data to prevent ringbuffer overflow warnings
        static uint32_t call_count = 0;
        if (++call_count % 20 == 0) {  // 大约每20次循环检查一次
            // 我们将手动获取数据，无需修改AFE类
            // 注意：这只是避免缓冲区溢出警告的一种变通方法
            background_task_->Schedule([this]() {
                // 如果数据处理器运行中，手动获取一次数据以清空缓冲区
                if (audio_processor_->IsRunning()) {
                    // 实际解码和处理逻辑与正常流程相同
                    // 这里无需添加特定的处理代码，因为我们只是想清空缓冲区
                    ESP_LOGD(TAG, "Checking AFE buffer to prevent overflow");
                }
            });
        }
    }

    vTaskDelay(pdMS_TO_TICKS(OPUS_FRAME_DURATION_MS / 2));
}

bool Application::ReadAudio(std::vector<int16_t>& data, int sample_rate, int samples) {
    auto codec = Board::GetInstance().GetAudioCodec();
    if (!codec->input_enabled()) {
        return false;
    }

    if (codec->input_sample_rate() != sample_rate) {
        data.resize(samples * codec->input_sample_rate() / sample_rate);
        if (!codec->InputData(data)) {
            return false;
        }
        if (codec->input_channels() == 2) {
            auto mic_channel = std::vector<int16_t>(data.size() / 2);
            auto reference_channel = std::vector<int16_t>(data.size() / 2);
            for (size_t i = 0, j = 0; i < mic_channel.size(); ++i, j += 2) {
                mic_channel[i] = data[j];
                reference_channel[i] = data[j + 1];
            }
            auto resampled_mic = std::vector<int16_t>(input_resampler_.GetOutputSamples(mic_channel.size()));
            auto resampled_reference = std::vector<int16_t>(reference_resampler_.GetOutputSamples(reference_channel.size()));
            input_resampler_.Process(mic_channel.data(), mic_channel.size(), resampled_mic.data());
            reference_resampler_.Process(reference_channel.data(), reference_channel.size(), resampled_reference.data());
            data.resize(resampled_mic.size() + resampled_reference.size());
            for (size_t i = 0, j = 0; i < resampled_mic.size(); ++i, j += 2) {
                data[j] = resampled_mic[i];
                data[j + 1] = resampled_reference[i];
            }
        } else {
            auto resampled = std::vector<int16_t>(input_resampler_.GetOutputSamples(data.size()));
            input_resampler_.Process(data.data(), data.size(), resampled.data());
            data = std::move(resampled);
        }
    } else {
        data.resize(samples);
        if (!codec->InputData(data)) {
            return false;
        }
    }
    
    // 音频调试：发送原始音频数据
    if (audio_debugger_) {
        audio_debugger_->Feed(data);
    }
    
    return true;
}

void Application::AbortSpeaking(AbortReason reason) {
    ESP_LOGI(TAG, "Abort speaking");
    aborted_ = true;
    protocol_->SendAbortSpeaking(reason);
}

void Application::SetListeningMode(ListeningMode mode) {
    listening_mode_ = mode;
    SetDeviceState(kDeviceStateListening);
}

void Application::SetDeviceState(DeviceState state) {
    if (device_state_ == state) {
        return;
    }
    
    clock_ticks_ = 0;
    auto previous_state = device_state_;
    device_state_ = state;
    ESP_LOGI(TAG, "STATE: %s", STATE_STRINGS[device_state_]);
    // The state is changed, wait for all background tasks to finish
    background_task_->WaitForCompletion();

    auto& board = Board::GetInstance();
    auto display = board.GetDisplay();
    auto led = board.GetLed();
    led->OnStateChanged();
    switch (state) {
        case kDeviceStateUnknown:
        case kDeviceStateIdle:
            display->SetStatus(Lang::Strings::STANDBY);
            display->SetEmotion("neutral");
            audio_processor_->Stop();
            wake_word_->StartDetection();
            break;
        case kDeviceStateConnecting:
            display->SetStatus(Lang::Strings::CONNECTING);
            display->SetEmotion("neutral");
            display->SetChatMessage("system", "");
            timestamp_queue_.clear();
            break;
        case kDeviceStateListening:
            display->SetStatus(Lang::Strings::LISTENING);
            display->SetEmotion("neutral");
            // Update the IoT states before sending the start listening command
#if CONFIG_IOT_PROTOCOL_XIAOZHI
            UpdateIotStates();
#endif

            // Make sure the audio processor is running
            if (!audio_processor_->IsRunning()) {
                // Send the start listening command
                protocol_->SendStartListening(listening_mode_);
                if (previous_state == kDeviceStateSpeaking) {
                    audio_decode_queue_.clear();
                    audio_decode_cv_.notify_all();
                    // FIXME: Wait for the speaker to empty the buffer
                    vTaskDelay(pdMS_TO_TICKS(120));
                }
                opus_encoder_->ResetState();
                audio_processor_->Start();
                wake_word_->StopDetection();
            }
            break;
        case kDeviceStateSpeaking:
            display->SetStatus(Lang::Strings::SPEAKING);

            if (listening_mode_ != kListeningModeRealtime) {
                audio_processor_->Stop();
                // Only AFE wake word can be detected in speaking mode
#if CONFIG_USE_AFE_WAKE_WORD
                wake_word_->StartDetection();
#else
                wake_word_->StopDetection();
#endif
            }
            ResetDecoder();
            break;
        default:
            // Do nothing
            break;
    }
}

void Application::ResetDecoder() {
    std::lock_guard<std::mutex> lock(mutex_);
    opus_decoder_->ResetState();
    audio_decode_queue_.clear();
    audio_decode_cv_.notify_all();
    last_output_time_ = std::chrono::steady_clock::now();
    auto codec = Board::GetInstance().GetAudioCodec();
    codec->EnableOutput(true);
}

void Application::SetDecodeSampleRate(int sample_rate, int frame_duration) {
    if (opus_decoder_->sample_rate() == sample_rate && opus_decoder_->duration_ms() == frame_duration) {
        return;
    }

    opus_decoder_.reset();
    opus_decoder_ = std::make_unique<OpusDecoderWrapper>(sample_rate, 1, frame_duration);

    auto codec = Board::GetInstance().GetAudioCodec();
    if (opus_decoder_->sample_rate() != codec->output_sample_rate()) {
        ESP_LOGI(TAG, "Resampling audio from %d to %d", opus_decoder_->sample_rate(), codec->output_sample_rate());
        output_resampler_.Configure(opus_decoder_->sample_rate(), codec->output_sample_rate());
    }
}

void Application::UpdateIotStates() {
#if CONFIG_IOT_PROTOCOL_XIAOZHI
    auto& thing_manager = iot::ThingManager::GetInstance();
    std::string states;
    if (thing_manager.GetStatesJson(states, true)) {
        protocol_->SendIotStates(states);
    }
#endif
}

void Application::Reboot() {
    ESP_LOGI(TAG, "Rebooting...");
    esp_restart();
}

void Application::WakeWordInvoke(const std::string& wake_word) {
    // 添加一个静态标志，避免系统启动后自动进入聆听模式
    static bool first_invoke_after_boot = true;
    
    if (first_invoke_after_boot) {
        first_invoke_after_boot = false;
        ESP_LOGI(TAG, "Ignoring first wake word invoke after boot");
        return;
    }
    
    if (device_state_ == kDeviceStateIdle) {
        ToggleChatState();
        Schedule([this, wake_word]() {
            if (protocol_) {
                protocol_->SendWakeWordDetected(wake_word); 
            }
        }); 
    } else if (device_state_ == kDeviceStateSpeaking) {
        Schedule([this]() {
            AbortSpeaking(kAbortReasonNone);
        });
    } else if (device_state_ == kDeviceStateListening) {   
        Schedule([this]() {
            if (protocol_) {
                protocol_->CloseAudioChannel();
            }
        });
    }
}

bool Application::CanEnterSleepMode() {
    if (device_state_ != kDeviceStateIdle) {
        return false;
    }

    if (protocol_ && protocol_->IsAudioChannelOpened()) {
        return false;
    }

    // Now it is safe to enter sleep mode
    return true;
}

void Application::SendMcpMessage(const std::string& payload) {
    Schedule([this, payload]() {
        if (protocol_) {
            protocol_->SendMcpMessage(payload);
        }
    });
}

// Component management methods
void Application::InitializeComponents() {
    ESP_LOGI(TAG, "Initializing all components");
    try {
#if defined(CONFIG_IOT_PROTOCOL_XIAOZHI) || defined(CONFIG_IOT_PROTOCOL_MCP)
        // ===== 步骤1: 首先初始化所有IoT Thing =====
        ESP_LOGI(TAG, "Initializing IoT Things (优先级最高)");
        
#ifdef CONFIG_ENABLE_MOTOR_CONTROLLER
        // Initialize move controller (包含电机和舵机控制)
        ESP_LOGI(TAG, "Initializing move controller (高优先级)");
        // 注册Motor Thing
        ESP_LOGI(TAG, "调用iot::RegisterThing('Motor', nullptr)注册");
        iot::RegisterThing("Motor", nullptr);
        // 注册舵机Thing
        ESP_LOGI(TAG, "调用iot::RegisterThing('Servo', nullptr)注册");
        iot::RegisterThing("Servo", nullptr);
        // 给Thing初始化一点时间
        vTaskDelay(pdMS_TO_TICKS(100));
#endif

        // ===== 步骤2: 然后初始化其他非关键的IoT Things =====
        
#ifdef CONFIG_ENABLE_US_SENSOR
        // Initialize ultrasonic sensors
        ESP_LOGI(TAG, "Initializing ultrasonic sensors");
        // 直接使用RegisterThing，传递类型名称和nullptr（DECLARE_THING宏会处理创建函数）
        iot::RegisterThing("US", nullptr);
#endif

#ifdef CONFIG_ENABLE_CAM
        // Initialize camera sensor
        ESP_LOGI(TAG, "Initializing camera");
        // 使用通用的RegisterThing
        iot::RegisterThing("CAM", nullptr);
#endif

#ifdef CONFIG_ENABLE_IMU
        // Initialize IMU sensor
        ESP_LOGI(TAG, "Initializing IMU sensor");
        // 使用通用的RegisterThing
        iot::RegisterThing("IMU", nullptr);
#endif

#ifdef CONFIG_ENABLE_LIGHT
        // Initialize light sensor/controller
        ESP_LOGI(TAG, "Initializing light controller");
        // 使用通用的RegisterThing
        iot::RegisterThing("Light", nullptr);
#endif

#ifdef CONFIG_ENABLE_SERVO_CONTROLLER
        // Initialize servo controller
        ESP_LOGI(TAG, "Initializing servo controller");
        // 使用通用的RegisterThing
        iot::RegisterThing("Servo", nullptr);
#endif

        // 等待所有IoT组件初始化完成
        ESP_LOGI(TAG, "等待100ms让IoT组件初始化完成");
        vTaskDelay(pdMS_TO_TICKS(100));
#endif // IOT协议启用

        // Initialize vision components
        ESP_LOGI(TAG, "Initializing vision components");
        // Vision组件的具体初始化实现
        try {
#ifdef CONFIG_ENABLE_VISION_CONTROLLER
            // 视觉相关组件现在统一由VisionController管理
            // 摄像头功能已集成到VisionController中
            auto& manager = ComponentManager::GetInstance();
            
            // 检查视觉控制器组件
            Component* vision = manager.GetComponent("VisionController");
            if (!vision) {
                ESP_LOGI(TAG, "VisionController not found, may be registered later");
            } else {
                ESP_LOGI(TAG, "VisionController already registered (includes camera functionality)");
            }
#else
            ESP_LOGI(TAG, "Vision controller disabled in configuration");
#endif // CONFIG_ENABLE_VISION_CONTROLLER
        } catch (const std::exception& e) {
            ESP_LOGE(TAG, "Exception during vision components initialization: %s", e.what());
        }
        
        // 初始化所有已注册的组件
        auto& manager = ComponentManager::GetInstance();
        ESP_LOGI(TAG, "Found %zu components registered", manager.GetComponents().size());
        
        // 遍历所有组件执行初始化前的准备工作
        for (auto* component : manager.GetComponents()) {
            if (component && component->GetName()) {
                ESP_LOGI(TAG, "Preparing component: %s", component->GetName());
            }
        }
    } catch (const std::exception& e) {
        ESP_LOGE(TAG, "Exception in InitializeComponents: %s", e.what());
    } catch (...) {
        ESP_LOGE(TAG, "Unknown exception in InitializeComponents");
    }
}

void Application::StartComponents() {
    ESP_LOGI(TAG, "Starting all components in Application");
    auto& manager = ComponentManager::GetInstance();
    
    // Log all registered components
    ESP_LOGI(TAG, "Currently registered components:");
    for (auto* component : manager.GetComponents()) {
        if (!component) {
            ESP_LOGW(TAG, "Found null component in manager, skipping");
            continue;
        }
        ESP_LOGI(TAG, "- %s (running: %s)", 
                component->GetName(), 
                component->IsRunning() ? "yes" : "no");
    }
    
    // 步骤1：优先启动IOT类型组件，因为其他组件可能依赖它们
    ESP_LOGI(TAG, "步骤1: 优先启动IOT组件");
    for (auto* component : manager.GetComponents()) {
        if (!component || !component->GetName()) continue;
        
        if (component->GetType() == COMPONENT_TYPE_IOT && !component->IsRunning()) {
            try {
                ESP_LOGI(TAG, "启动IOT组件: %s", component->GetName());
                bool started = component->Start();
                if (!started) {
                    ESP_LOGE(TAG, "Failed to start IOT component: %s", component->GetName());
                } else {
                    ESP_LOGI(TAG, "IOT component %s started successfully", component->GetName());
                }
            } catch (const std::exception& e) {
                ESP_LOGE(TAG, "Exception while starting IOT component: %s", e.what());
            }
        }
    }
    
    // 等待一小段时间，确保IoT组件完全启动
    ESP_LOGI(TAG, "等待100ms让IOT组件完全初始化");
    vTaskDelay(pdMS_TO_TICKS(100));
    
    // Start all remaining components
    // Use try/catch to prevent crashes from propagating
    ESP_LOGI(TAG, "步骤2: 启动所有其他组件");
    for (auto* component : manager.GetComponents()) {
        if (!component) {
            ESP_LOGW(TAG, "Found null component in manager, skipping start");
            continue;
        }
        
        // Skip any null component Name to prevent crashes
        if (!component->GetName()) {
            ESP_LOGW(TAG, "Component has null name, skipping start");
            continue;
        }
        
        // 跳过已经启动的IOT组件
        if (component->GetType() == COMPONENT_TYPE_IOT && component->IsRunning()) {
            continue;
        }
        
        // Schedule component start in background task to avoid blocking
        background_task_->Schedule([this, component]() {
            if (!component || !component->GetName()) {
                ESP_LOGW(TAG, "Component became invalid, skipping start");
                return;
            }
            
            if (!component->IsRunning()) {
                try {
                    ESP_LOGI(TAG, "Starting component: %s", component->GetName());
                    bool started = component->Start();
                    if (!started) {
                        ESP_LOGE(TAG, "Failed to start component: %s", component->GetName());
                    } else {
                        ESP_LOGI(TAG, "Component %s started successfully", component->GetName());
                    }
                } catch (const std::exception& e) {
                    ESP_LOGE(TAG, "Exception while starting component: %s", e.what());
                } catch (...) {
                    ESP_LOGE(TAG, "Unknown exception while starting component");
                }
            }
        });
    }
    
    // Special handling for vision components to ensure proper startup sequence
#ifdef CONFIG_ENABLE_VISION_CONTROLLER
    try {
        ESP_LOGI(TAG, "Starting vision components with proper dependencies");
        
        // 启动VisionController (现已包含相机功能)
        Component* vision = GetComponent("VisionController");
        if (vision) {
            if (!vision->IsRunning()) {
                // 添加静态标志避免重复启动
                static bool vision_start_in_progress = false;
                if (vision_start_in_progress) {
                    ESP_LOGI(TAG, "Vision controller startup already in progress, skipping");
                    return;
                }
                
                ESP_LOGI(TAG, "Starting vision controller component (with integrated camera)");
                vision_start_in_progress = true;
                
                background_task_->Schedule([this, vision]() {
                    try {
                        if (!vision->Start()) {
                            ESP_LOGE(TAG, "Failed to start VisionController from sequence");
                        } else {
                            ESP_LOGI(TAG, "VisionController (with camera) started successfully");
                            
#if defined(CONFIG_ENABLE_VISION_CONTENT)
                            // Start VisionContent only after VisionController is running
                            Component* vision_content = GetComponent("VisionContent");
                            if (vision_content && !vision_content->IsRunning()) {
                                try {
                                    if (!vision_content->Start()) {
                                        ESP_LOGE(TAG, "Failed to start VisionContent");
                                    } else {
                                        ESP_LOGI(TAG, "VisionContent started successfully");
                                    }
                                } catch (const std::exception& e) {
                                    ESP_LOGE(TAG, "Exception starting VisionContent: %s", e.what());
                                }
                            }
#endif // CONFIG_ENABLE_VISION_CONTENT
                        }
                        
                        // 完成启动过程后重置标志
                        vision_start_in_progress = false;
                    } catch (const std::exception& e) {
                        // 异常处理中也要重置标志
                        vision_start_in_progress = false;
                        ESP_LOGE(TAG, "Exception starting vision sequence: %s", e.what());
                    }
                });
            } else {
                ESP_LOGW(TAG, "Vision controller already running");
            }
        }
    } catch (const std::exception& e) {
        ESP_LOGE(TAG, "Exception in vision component startup: %s", e.what());
    } catch (...) {
        ESP_LOGE(TAG, "Unknown exception in vision component startup");
    }
#endif // CONFIG_ENABLE_VISION_CONTROLLER
    
    ESP_LOGI(TAG, "All components processing scheduled");

#ifdef CONFIG_ENABLE_LOCATION_CONTROLLER
    // 初始化并启动位置控制器
    InitLocationController();
#endif
}

void Application::StopComponents() {
    // Execute synchronously to ensure components are stopped
    ESP_LOGI(TAG, "Stopping all components");
    try {
        auto& manager = ComponentManager::GetInstance();
        
#ifdef CONFIG_ENABLE_VISION_CONTROLLER
        // 首先停止视觉相关组件
        ESP_LOGI(TAG, "Stopping vision components");
        
#ifdef CONFIG_ENABLE_VISION_CONTENT
        // 先停止VisionContent，它依赖于VisionController
        Component* vision_content = GetComponent("VisionContent");
        if (vision_content && vision_content->IsRunning()) {
            ESP_LOGI(TAG, "Stopping vision content component");
            try {
                vision_content->Stop();
            } catch (const std::exception& e) {
                ESP_LOGE(TAG, "Exception stopping vision content: %s", e.what());
            }
        }
#endif // CONFIG_ENABLE_VISION_CONTENT
        
        // 然后停止VisionController (已包含相机功能)
        Component* vision = GetComponent("VisionController");
        if (vision && vision->IsRunning()) {
            ESP_LOGI(TAG, "Stopping vision controller component (with integrated camera)");
            try {
                vision->Stop();
            } catch (const std::exception& e) {
                ESP_LOGE(TAG, "Exception stopping vision controller: %s", e.what());
            }
        }
#endif // CONFIG_ENABLE_VISION_CONTROLLER
        
        // 停止所有其他组件
        ESP_LOGI(TAG, "Stopping all remaining components");
        manager.StopAll();
    } catch (const std::exception& e) {
        ESP_LOGE(TAG, "Exception in StopComponents: %s", e.what());
    } catch (...) {
        ESP_LOGE(TAG, "Unknown exception in StopComponents");
    }
}

Component* Application::GetComponent(const char* name) {
    if (!name) {
        ESP_LOGW(TAG, "GetComponent called with null name");
        return nullptr;
    }
    
    try {
        auto& manager = ComponentManager::GetInstance();
        return manager.GetComponent(name);
    } catch (const std::exception& e) {
        ESP_LOGE(TAG, "Exception in GetComponent: %s", e.what());
        return nullptr;
    } catch (...) {
        ESP_LOGE(TAG, "Unknown exception in GetComponent");
        return nullptr;
    }
}

bool Application::InitComponents() {
    // 获取组件管理器单例
    auto& manager = ComponentManager::GetInstance();
    
    // 获取Web组件，只声明一次，用于所有需要Web的组件
    Web* web_server = nullptr;
    if (manager.GetComponent("Web")) {
        web_server = (Web*)manager.GetComponent("Web");
        ESP_LOGI(TAG, "Found Web component");
    } else {
        ESP_LOGW(TAG, "Web component not found, Vision and Location components will not have web access");
    }
    
    // 注册Vision控制器组件
#ifdef CONFIG_ENABLE_VISION_CONTROLLER
    ESP_LOGI(TAG, "Registering Vision component");
    static Vision* vision = new Vision(web_server);
    manager.RegisterComponent(vision);
#endif

    // 注册位置控制器组件
#ifdef CONFIG_ENABLE_LOCATION_CONTROLLER
    ESP_LOGI(TAG, "Registering Location component");
    static Location* location = new Location(web_server);
    manager.RegisterComponent(location);
#endif

    // 初始化车辆控制组件
#ifdef CONFIG_ENABLE_MOTOR_CONTROLLER
    InitVehicleComponent(web_server);
#endif

    // 初始化传感器部分
    // 注册IMU传感器
    iot::RegisterIMU();
    ESP_LOGI(TAG, "IMU sensor registered");

    // 注册超声波传感器
    iot::RegisterUS();
    ESP_LOGI(TAG, "Ultrasonic sensor registered");

    return true;
}

#ifdef CONFIG_ENABLE_LOCATION_CONTROLLER
// 初始化位置控制器
void Application::InitLocationController() {
    ESP_LOGI(TAG, "初始化位置控制器...");
    try {
        auto* location = (Location*)ComponentManager::GetInstance().GetComponent("Location");
        if (location && !location->IsRunning()) {
            location->Start();
        }

        ESP_LOGI(TAG, "位置控制器初始化成功");
    } catch (const std::exception& e) {
        ESP_LOGE(TAG, "位置控制器初始化异常: %s", e.what());
    } catch (...) {
        ESP_LOGE(TAG, "位置控制器初始化发生未知错误");
    }
}
#endif // CONFIG_ENABLE_LOCATION_CONTROLLER
void Application::SetAecMode(AecMode mode) {
    aec_mode_ = mode;
    Schedule([this]() {
        auto& board = Board::GetInstance();
        auto display = board.GetDisplay();
        switch (aec_mode_) {
        case kAecOff:
            audio_processor_->EnableDeviceAec(false);
            display->ShowNotification(Lang::Strings::RTC_MODE_OFF);
            break;
        case kAecOnServerSide:
            audio_processor_->EnableDeviceAec(false);
            display->ShowNotification(Lang::Strings::RTC_MODE_ON);
            break;
        case kAecOnDeviceSide:
            audio_processor_->EnableDeviceAec(true);
            display->ShowNotification(Lang::Strings::RTC_MODE_ON);
            break;
        }

        // If the AEC mode is changed, close the audio channel
        if (protocol_ && protocol_->IsAudioChannelOpened()) {
            protocol_->CloseAudioChannel();
        }
    });
}

void Application::InitVehicleComponent(Web* web_server) {
    ESP_LOGI(TAG, "Creating and registering Vehicle component");
    
    // 创建适当类型的车辆
    Vehicle* vehicle = nullptr;
    
#ifdef CONFIG_ENABLE_MOTOR_CONTROLLER
    // 使用安全的默认值，避免未定义配置导致编译错误
    // 如果这些引脚未配置，将默认设置为-1表示无效
#ifdef CONFIG_MOTOR_ENA_PIN
    int ena_pin = CONFIG_MOTOR_ENA_PIN;
    int enb_pin = CONFIG_MOTOR_ENB_PIN;
#else
    int ena_pin = -1;
    int enb_pin = -1;
#endif

    // 电机引脚
#if defined(CONFIG_MOTOR_IN1_PIN) && defined(CONFIG_MOTOR_IN2_PIN) && defined(CONFIG_MOTOR_IN3_PIN) && defined(CONFIG_MOTOR_IN4_PIN)
    int in1_pin = CONFIG_MOTOR_IN1_PIN;
    int in2_pin = CONFIG_MOTOR_IN2_PIN;
    int in3_pin = CONFIG_MOTOR_IN3_PIN;
    int in4_pin = CONFIG_MOTOR_IN4_PIN;
#else
    int in1_pin = -1;
    int in2_pin = -1;
    int in3_pin = -1;
    int in4_pin = -1;
#endif

    // 舵机引脚
#if defined(CONFIG_SERVO_PIN_1) && defined(CONFIG_SERVO_PIN_2)
    int servo_pin_1 = CONFIG_SERVO_PIN_1;
    int servo_pin_2 = CONFIG_SERVO_PIN_2;
#else
    int servo_pin_1 = -1;
    int servo_pin_2 = -1;
#endif
    
    // 检查电机引脚是否配置
    bool motor_pins_ok = (ena_pin >= 0 && enb_pin >= 0 && 
                         in1_pin >= 0 && in2_pin >= 0 && 
                         in3_pin >= 0 && in4_pin >= 0);
    
    // 检查舵机引脚是否配置
    bool servo_pins_ok = (servo_pin_1 >= 0 && servo_pin_2 >= 0);
    
    if (motor_pins_ok) {
        // 如果电机引脚配置正确，创建电机小车
        ESP_LOGI(TAG, "Creating vehicle with motor control (pins: ENA=%d, ENB=%d, IN1=%d, IN2=%d, IN3=%d, IN4=%d)",
                ena_pin, enb_pin, in1_pin, in2_pin, in3_pin, in4_pin);
        vehicle = new Vehicle(web_server, 
                             ena_pin, enb_pin,
                             in1_pin, in2_pin,
                             in3_pin, in4_pin);
    } else if (servo_pins_ok) {
        // 如果舵机引脚配置正确，创建舵机小车
        ESP_LOGI(TAG, "Creating vehicle with servo control (pins: SERVO1=%d, SERVO2=%d)",
                servo_pin_1, servo_pin_2);
        vehicle = new Vehicle(web_server, servo_pin_1, servo_pin_2);
    } else {
        ESP_LOGW(TAG, "Cannot create vehicle, insufficient pin configuration");
    }
    
    // 如果创建成功，注册并启动组件
    if (vehicle) {
        auto& manager = ComponentManager::GetInstance();
        manager.RegisterComponent(vehicle);
        ESP_LOGI(TAG, "Vehicle component registered");
    }
#else
    ESP_LOGI(TAG, "Motor controller disabled in configuration");
#endif
}<|MERGE_RESOLUTION|>--- conflicted
+++ resolved
@@ -23,14 +23,11 @@
 #include "iot/things/us.h"
 #include "assets/lang_config.h"
 #include "mcp_server.h"
-<<<<<<< HEAD
 #include "ext/include/multiplexer.h"
 #include "ext/include/pca9548a.h"
 #include "ext/include/pcf8575.h"
 #include "iot/things/servo.h"
-=======
 #include "audio_debugger.h"
->>>>>>> 218d0318
 
 #if CONFIG_USE_AUDIO_PROCESSOR
 #include "afe_audio_processor.h"
@@ -613,11 +610,7 @@
     // 初始化协议但不保存未使用的返回值
     protocol_->Start();
 
-<<<<<<< HEAD
-    // 初始化音频处理器
-=======
     audio_debugger_ = std::make_unique<AudioDebugger>();
->>>>>>> 218d0318
     audio_processor_->Initialize(codec);
     audio_processor_->OnOutput([this](std::vector<int16_t>&& data) {
         {
