#include "application.h"
#include "board.h"
#include "display.h"
#include "system_info.h"
#include "ml307_ssl_transport.h"
#include "audio_codec.h"
#include "mqtt_protocol.h"
#include "websocket_protocol.h"
#include "font_awesome_symbols.h"
#include "iot/thing_manager.h"
#include "iot/things/us.h"
#include "iot/things/cam.h"
#include "iot/things/imu.h"
#include "iot/things/light.h"
#include "iot/things/motor.h"
#include "iot/things/servo.h"
#include "assets/lang_config.h"
#include "web/web_server.h"
#include "wifi_station.h"

#if CONFIG_USE_AUDIO_PROCESSOR
#include "afe_audio_processor.h"
#else
#include "dummy_audio_processor.h"
#endif

#include <cstring>
#include <esp_log.h>
#include <cJSON.h>
#include <driver/gpio.h>
#include <arpa/inet.h>

#define TAG "Application"

// 添加全局变量跟踪协议完全初始化状态
static bool protocol_fully_initialized = false;

// 协议就绪检查辅助函数
static bool IsProtocolReady() {
    return protocol_fully_initialized;
}

static const char* const STATE_STRINGS[] = {
    "unknown",
    "starting",
    "configuring",
    "idle",
    "connecting",
    "listening",
    "speaking",
    "upgrading",
    "activating",
    "fatal_error",
    "invalid_state"
};

Application::Application() {
    event_group_ = xEventGroupCreate();
    background_task_ = new BackgroundTask(4096 * 8);

#if CONFIG_USE_AUDIO_PROCESSOR
    audio_processor_ = std::make_unique<AfeAudioProcessor>();
#else
    audio_processor_ = std::make_unique<DummyAudioProcessor>();
#endif

    esp_timer_create_args_t clock_timer_args = {
        .callback = [](void* arg) {
            Application* app = (Application*)arg;
            app->OnClockTimer();
        },
        .arg = this,
        .dispatch_method = ESP_TIMER_TASK,
        .name = "clock_timer",
        .skip_unhandled_events = true
    };
    esp_timer_create(&clock_timer_args, &clock_timer_handle_);
    esp_timer_start_periodic(clock_timer_handle_, 1000000);
}

Application::~Application() {
    if (clock_timer_handle_ != nullptr) {
        esp_timer_stop(clock_timer_handle_);
        esp_timer_delete(clock_timer_handle_);
    }
    if (background_task_ != nullptr) {
        delete background_task_;
    }
    vEventGroupDelete(event_group_);
}

void Application::CheckNewVersion() {
    const int MAX_RETRY = 10;
    int retry_count = 0;
    int retry_delay = 10; // 初始重试延迟为10秒

    while (true) {
        SetDeviceState(kDeviceStateActivating);
        auto display = Board::GetInstance().GetDisplay();
        display->SetStatus(Lang::Strings::CHECKING_NEW_VERSION);

        if (!ota_.CheckVersion()) {
            retry_count++;
            if (retry_count >= MAX_RETRY) {
                ESP_LOGE(TAG, "Too many retries, exit version check");
                return;
            }

            char buffer[128];
            snprintf(buffer, sizeof(buffer), Lang::Strings::CHECK_NEW_VERSION_FAILED, retry_delay, ota_.GetCheckVersionUrl().c_str());
            Alert(Lang::Strings::ERROR, buffer, "sad", Lang::Sounds::P3_EXCLAMATION);

            ESP_LOGW(TAG, "Check new version failed, retry in %d seconds (%d/%d)", retry_delay, retry_count, MAX_RETRY);
            for (int i = 0; i < retry_delay; i++) {
                vTaskDelay(pdMS_TO_TICKS(1000));
                if (device_state_ == kDeviceStateIdle) {
                    break;
                }
            }
            retry_delay *= 2; // 每次重试后延迟时间翻倍
            continue;
        }
        retry_count = 0;
        retry_delay = 10; // 重置重试延迟时间

        if (ota_.HasNewVersion()) {
            Alert(Lang::Strings::OTA_UPGRADE, Lang::Strings::UPGRADING, "happy", Lang::Sounds::P3_UPGRADE);

            vTaskDelay(pdMS_TO_TICKS(3000));

            SetDeviceState(kDeviceStateUpgrading);
            
            display->SetIcon(FONT_AWESOME_DOWNLOAD);
            std::string message = std::string(Lang::Strings::NEW_VERSION) + ota_.GetFirmwareVersion();
            display->SetChatMessage("system", message.c_str());

            auto& board = Board::GetInstance();
            board.SetPowerSaveMode(false);
#if CONFIG_USE_WAKE_WORD_DETECT
            wake_word_detect_.StopDetection();
#endif
            // 预先关闭音频输出，避免升级过程有音频操作
            auto codec = board.GetAudioCodec();
            codec->EnableInput(false);
            codec->EnableOutput(false);
            {
                std::lock_guard<std::mutex> lock(mutex_);
                audio_decode_queue_.clear();
            }
            background_task_->WaitForCompletion();
            delete background_task_;
            background_task_ = nullptr;
            vTaskDelay(pdMS_TO_TICKS(1000));

            ota_.StartUpgrade([display](int progress, size_t speed) {
                char buffer[64];
                snprintf(buffer, sizeof(buffer), "%d%% %zuKB/s", progress, speed / 1024);
                display->SetChatMessage("system", buffer);
            });

            // If upgrade success, the device will reboot and never reach here
            display->SetStatus(Lang::Strings::UPGRADE_FAILED);
            ESP_LOGI(TAG, "Firmware upgrade failed...");
            vTaskDelay(pdMS_TO_TICKS(3000));
            Reboot();
            return;
        }

        // No new version, mark the current version as valid
        ota_.MarkCurrentVersionValid();
        if (!ota_.HasActivationCode() && !ota_.HasActivationChallenge()) {
            xEventGroupSetBits(event_group_, CHECK_NEW_VERSION_DONE_EVENT);
            // Exit the loop if done checking new version
            break;
        }

        display->SetStatus(Lang::Strings::ACTIVATION);
        // Activation code is shown to the user and waiting for the user to input
        if (ota_.HasActivationCode()) {
            ShowActivationCode();
        }

        // This will block the loop until the activation is done or timeout
        for (int i = 0; i < 10; ++i) {
            ESP_LOGI(TAG, "Activating... %d/%d", i + 1, 10);
            esp_err_t err = ota_.Activate();
            if (err == ESP_OK) {
                xEventGroupSetBits(event_group_, CHECK_NEW_VERSION_DONE_EVENT);
                break;
            } else if (err == ESP_ERR_TIMEOUT) {
                vTaskDelay(pdMS_TO_TICKS(3000));
            } else {
                vTaskDelay(pdMS_TO_TICKS(10000));
            }
            if (device_state_ == kDeviceStateIdle) {
                break;
            }
        }
    }
}

void Application::ShowActivationCode() {
    auto& message = ota_.GetActivationMessage();
    auto& code = ota_.GetActivationCode();

    struct digit_sound {
        char digit;
        const std::string_view& sound;
    };
    static const std::array<digit_sound, 10> digit_sounds{{
        digit_sound{'0', Lang::Sounds::P3_0},
        digit_sound{'1', Lang::Sounds::P3_1}, 
        digit_sound{'2', Lang::Sounds::P3_2},
        digit_sound{'3', Lang::Sounds::P3_3},
        digit_sound{'4', Lang::Sounds::P3_4},
        digit_sound{'5', Lang::Sounds::P3_5},
        digit_sound{'6', Lang::Sounds::P3_6},
        digit_sound{'7', Lang::Sounds::P3_7},
        digit_sound{'8', Lang::Sounds::P3_8},
        digit_sound{'9', Lang::Sounds::P3_9}
    }};

    // This sentence uses 9KB of SRAM, so we need to wait for it to finish
    Alert(Lang::Strings::ACTIVATION, message.c_str(), "happy", Lang::Sounds::P3_ACTIVATION);

    for (const auto& digit : code) {
        auto it = std::find_if(digit_sounds.begin(), digit_sounds.end(),
            [digit](const digit_sound& ds) { return ds.digit == digit; });
        if (it != digit_sounds.end()) {
            PlaySound(it->sound);
        }
    }
}

void Application::Alert(const char* status, const char* message, const char* emotion, const std::string_view& sound) {
    ESP_LOGW(TAG, "Alert %s: %s [%s]", status, message, emotion);
    auto display = Board::GetInstance().GetDisplay();
    display->SetStatus(status);
    display->SetEmotion(emotion);
    display->SetChatMessage("system", message);
    if (!sound.empty()) {
        ResetDecoder();
        PlaySound(sound);
    }
}

void Application::DismissAlert() {
    if (device_state_ == kDeviceStateIdle) {
        auto display = Board::GetInstance().GetDisplay();
        display->SetStatus(Lang::Strings::STANDBY);
        display->SetEmotion("neutral");
        display->SetChatMessage("system", "");
    }
}

void Application::PlaySound(const std::string_view& sound) {
    // Wait for the previous sound to finish
    {
        std::unique_lock<std::mutex> lock(mutex_);
        audio_decode_cv_.wait(lock, [this]() {
            return audio_decode_queue_.empty();
        });
    }
    background_task_->WaitForCompletion();

    // The assets are encoded at 16000Hz, 60ms frame duration
    SetDecodeSampleRate(16000, 60);
    const char* data = sound.data();
    size_t size = sound.size();
    for (const char* p = data; p < data + size; ) {
        auto p3 = (BinaryProtocol3*)p;
        p += sizeof(BinaryProtocol3);

        auto payload_size = ntohs(p3->payload_size);
        AudioStreamPacket packet;
        packet.payload.resize(payload_size);
        memcpy(packet.payload.data(), p3->payload, payload_size);
        p += payload_size;

        std::lock_guard<std::mutex> lock(mutex_);
        audio_decode_queue_.emplace_back(std::move(packet));
    }
}

void Application::ToggleChatState() {
    if (device_state_ == kDeviceStateActivating) {
        SetDeviceState(kDeviceStateIdle);
        return;
    }

    if (!protocol_) {
        ESP_LOGE(TAG, "Protocol not initialized");
        Alert(Lang::Strings::ERROR, "通信协议未初始化，无法启动对话功能", "sad", Lang::Sounds::P3_EXCLAMATION);
        return;
    }
    
    if (!IsProtocolReady()) {
        ESP_LOGW(TAG, "Protocol initialization not complete, waiting...");
        Alert(Lang::Strings::WARNING, "通信协议初始化中，请稍候...", "neutral", "");
        return;
    }

    if (device_state_ == kDeviceStateIdle) {
        Schedule([this]() {
            SetDeviceState(kDeviceStateConnecting);
            if (!protocol_->OpenAudioChannel()) {
                return;
            }

            SetListeningMode(realtime_chat_enabled_ ? kListeningModeRealtime : kListeningModeAutoStop);
        });
    } else if (device_state_ == kDeviceStateSpeaking) {
        Schedule([this]() {
            AbortSpeaking(kAbortReasonNone);
        });
    } else if (device_state_ == kDeviceStateListening) {
        Schedule([this]() {
            protocol_->CloseAudioChannel();
        });
    }
}

void Application::StartListening() {
    if (!protocol_) {
        ESP_LOGE(TAG, "Protocol not initialized");
        Alert(Lang::Strings::ERROR, "通信协议未初始化，无法启动语音识别", "sad", Lang::Sounds::P3_EXCLAMATION);
        return;
    }
    
    if (!IsProtocolReady()) {
        ESP_LOGW(TAG, "Protocol initialization not complete, waiting...");
        Alert(Lang::Strings::WARNING, "通信协议初始化中，请稍候...", "neutral", "");
        return;
    }
    
    if (device_state_ == kDeviceStateIdle) {
        Schedule([this]() {
            if (!protocol_->IsAudioChannelOpened()) {
                SetDeviceState(kDeviceStateConnecting);
                if (!protocol_->OpenAudioChannel()) {
                    return;
                }
            }

            SetListeningMode(kListeningModeManualStop);
        });
    } else if (device_state_ == kDeviceStateSpeaking) {
        Schedule([this]() {
            AbortSpeaking(kAbortReasonNone);
            SetListeningMode(kListeningModeManualStop);
        });
    }
}

void Application::StopListening() {
    const std::array<int, 3> valid_states = {
        kDeviceStateListening,
        kDeviceStateSpeaking,
        kDeviceStateIdle,
    };
    // If not valid, do nothing
    if (std::find(valid_states.begin(), valid_states.end(), device_state_) == valid_states.end()) {
        return;
    }

    Schedule([this]() {
        if (device_state_ == kDeviceStateListening) {
            protocol_->SendStopListening();
            SetDeviceState(kDeviceStateIdle);
        }
    });
}

void Application::Start() {
    auto& board = Board::GetInstance();

    /* Setup the display */
    auto display = board.GetDisplay();
    SetDeviceState(kDeviceStateStarting);

    /* Setup the audio codec */
    auto codec = board.GetAudioCodec();
    opus_decoder_ = std::make_unique<OpusDecoderWrapper>(codec->output_sample_rate(), 1, OPUS_FRAME_DURATION_MS);
    opus_encoder_ = std::make_unique<OpusEncoderWrapper>(16000, 1, OPUS_FRAME_DURATION_MS);
    if (realtime_chat_enabled_) {
        ESP_LOGI(TAG, "Realtime chat enabled, setting opus encoder complexity to 0");
        opus_encoder_->SetComplexity(0);
    } else if (board.GetBoardType() == "ml307") {
        ESP_LOGI(TAG, "ML307 board detected, setting opus encoder complexity to 5");
        opus_encoder_->SetComplexity(5);
    } else {
        ESP_LOGI(TAG, "WiFi board detected, setting opus encoder complexity to 3");
        opus_encoder_->SetComplexity(3);
    }

    if (codec->input_sample_rate() != 16000) {
        input_resampler_.Configure(codec->input_sample_rate(), 16000);
        reference_resampler_.Configure(codec->input_sample_rate(), 16000);
    }
    codec->Start();

    // Initialize all components before starting tasks
    InitializeComponents();
    
    // Start components but not web components yet
    // Web components will be started after network is ready
    StartComponents();
    
    // Now start the background audio loop task
#if CONFIG_USE_AUDIO_PROCESSOR
    xTaskCreatePinnedToCore([](void* arg) {
        Application* app = (Application*)arg;
        app->AudioLoop();
        vTaskDelete(NULL);
    }, "audio_loop", 4096 * 2, this, 8, &audio_loop_task_handle_, 1);
#else
    xTaskCreate([](void* arg) {
        Application* app = (Application*)arg;
        app->AudioLoop();
        vTaskDelete(NULL);
    }, "audio_loop", 4096 * 2, this, 8, &audio_loop_task_handle_);
#endif

    /* Wait for the network to be ready */
    board.StartNetwork();

    // 初始化Web组件 - must be after network is ready
#if defined(CONFIG_ENABLE_WEB_SERVER)
    ESP_LOGI(TAG, "Initializing web components");
    WebServer::InitWebComponents();
    ESP_LOGI(TAG, "Web components registered (will start after device enters idle state)");
#endif

    // Check for new firmware version or get the MQTT broker address
    CheckNewVersion();

    // Initialize the protocol before other components that might use it
    ESP_LOGI(TAG, "Initializing protocol");
    display->SetStatus(Lang::Strings::LOADING_PROTOCOL);

#if CONFIG_ENABLE_XIAOZHI_AI_CORE
    if (ota_.HasMqttConfig()) {
        protocol_ = std::make_unique<MqttProtocol>();
    } else if (ota_.HasWebsocketConfig()) {
        protocol_ = std::make_unique<WebsocketProtocol>();
    } else {
        ESP_LOGW(TAG, "No protocol specified in the OTA config, using MQTT");
        protocol_ = std::make_unique<MqttProtocol>();
    }

    protocol_->OnNetworkError([this](const std::string& message) {
        protocol_fully_initialized = false;  // 网络错误时重置初始化状态
        SetDeviceState(kDeviceStateIdle);
        Alert(Lang::Strings::ERROR, message.c_str(), "sad", Lang::Sounds::P3_EXCLAMATION);
    });
    protocol_->OnIncomingAudio([this](AudioStreamPacket&& packet) {
        const int max_packets_in_queue = 600 / OPUS_FRAME_DURATION_MS;
        std::lock_guard<std::mutex> lock(mutex_);
        if (audio_decode_queue_.size() < max_packets_in_queue) {
            audio_decode_queue_.emplace_back(std::move(packet));
        }
    });
    protocol_->OnAudioChannelOpened([this, codec, &board]() {
        board.SetPowerSaveMode(false);
        if (protocol_->server_sample_rate() != codec->output_sample_rate()) {
            ESP_LOGW(TAG, "Server sample rate %d does not match device output sample rate %d, resampling may cause distortion",
                protocol_->server_sample_rate(), codec->output_sample_rate());
        }
        SetDecodeSampleRate(protocol_->server_sample_rate(), protocol_->server_frame_duration());
        auto& thing_manager = iot::ThingManager::GetInstance();
        protocol_->SendIotDescriptors(thing_manager.GetDescriptorsJson());
        std::string states;
        if (thing_manager.GetStatesJson(states, false)) {
            protocol_->SendIotStates(states);
        }
        
        // 确认完整通信成功
        protocol_fully_initialized = true;
        ESP_LOGI(TAG, "Protocol fully initialized and tested with successful communication");
    });
    protocol_->OnAudioChannelClosed([this, &board]() {
        board.SetPowerSaveMode(true);
        Schedule([this]() {
            auto display = Board::GetInstance().GetDisplay();
            display->SetChatMessage("system", "");
            SetDeviceState(kDeviceStateIdle);
        });
    });
    protocol_->OnIncomingJson([this, display](const cJSON* root) {
        // Parse JSON data
        auto type = cJSON_GetObjectItem(root, "type");
        if (strcmp(type->valuestring, "tts") == 0) {
            auto state = cJSON_GetObjectItem(root, "state");
            if (strcmp(state->valuestring, "start") == 0) {
                Schedule([this]() {
                    aborted_ = false;
                    if (device_state_ == kDeviceStateIdle || device_state_ == kDeviceStateListening) {
                        SetDeviceState(kDeviceStateSpeaking);
                    }
                });
            } else if (strcmp(state->valuestring, "stop") == 0) {
                Schedule([this]() {
                    background_task_->WaitForCompletion();
                    if (device_state_ == kDeviceStateSpeaking) {
                        if (listening_mode_ == kListeningModeManualStop) {
                            SetDeviceState(kDeviceStateIdle);
                        } else {
                            SetDeviceState(kDeviceStateListening);
                        }
                    }
                });
            } else if (strcmp(state->valuestring, "sentence_start") == 0) {
                auto text = cJSON_GetObjectItem(root, "text");
                if (text != NULL) {
                    ESP_LOGI(TAG, "<< %s", text->valuestring);
                    Schedule([this, display, message = std::string(text->valuestring)]() {
                        display->SetChatMessage("assistant", message.c_str());
                    });
                }
            }
        } else if (strcmp(type->valuestring, "stt") == 0) {
            auto text = cJSON_GetObjectItem(root, "text");
            if (text != NULL) {
                ESP_LOGI(TAG, ">> %s", text->valuestring);
                Schedule([this, display, message = std::string(text->valuestring)]() {
                    display->SetChatMessage("user", message.c_str());
                });
            }
        } else if (strcmp(type->valuestring, "llm") == 0) {
            auto emotion = cJSON_GetObjectItem(root, "emotion");
            if (emotion != NULL) {
                Schedule([this, display, emotion_str = std::string(emotion->valuestring)]() {
                    display->SetEmotion(emotion_str.c_str());
                });
            }
        } else if (strcmp(type->valuestring, "iot") == 0) {
            auto commands = cJSON_GetObjectItem(root, "commands");
            if (commands != NULL) {
                auto& thing_manager = iot::ThingManager::GetInstance();
                for (int i = 0; i < cJSON_GetArraySize(commands); ++i) {
                    auto command = cJSON_GetArrayItem(commands, i);
                    thing_manager.Invoke(command);
                }
            }
        } else if (strcmp(type->valuestring, "system") == 0) {
            auto command = cJSON_GetObjectItem(root, "command");
            if (command != NULL) {
                ESP_LOGI(TAG, "System command: %s", command->valuestring);
                if (strcmp(command->valuestring, "reboot") == 0) {
                    // Do a reboot if user requests a OTA update
                    Schedule([this]() {
                        Reboot();
                    });
                } else {
                    ESP_LOGW(TAG, "Unknown system command: %s", command->valuestring);
                }
            }
        } else if (strcmp(type->valuestring, "alert") == 0) {
            auto status = cJSON_GetObjectItem(root, "status");
            auto message = cJSON_GetObjectItem(root, "message");
            auto emotion = cJSON_GetObjectItem(root, "emotion");
            if (status != NULL && message != NULL && emotion != NULL) {
                Alert(status->valuestring, message->valuestring, emotion->valuestring, Lang::Sounds::P3_VIBRATION);
            } else {
                ESP_LOGW(TAG, "Alert command requires status, message and emotion");
            }
        }
    });
    
    // 使用更强大的重试机制初始化协议
    bool protocol_started = false;
    int protocol_retry_count = 0;
    const int max_protocol_retries = 5;  // 增加最大重试次数
    int retry_delay_ms = 500;  // 初始重试延迟
    
    while (!protocol_started && protocol_retry_count < max_protocol_retries) {
        ESP_LOGI(TAG, "Attempting to initialize protocol (attempt %d/%d)...", 
                protocol_retry_count + 1, max_protocol_retries);
        
        // 重试时更新状态显示
        char status_msg[64];
        snprintf(status_msg, sizeof(status_msg), "%s (%d/%d)", Lang::Strings::LOADING_PROTOCOL, 
                protocol_retry_count + 1, max_protocol_retries);
        display->SetStatus(status_msg);
        
        // 尝试启动协议
        protocol_started = protocol_->Start();
        
        if (!protocol_started) {
            protocol_retry_count++;
            ESP_LOGW(TAG, "Protocol initialization failed, retrying in %dms (%d/%d)...", 
                    retry_delay_ms, protocol_retry_count, max_protocol_retries);
            
            // 使用指数退避策略增加延迟时间
            vTaskDelay(pdMS_TO_TICKS(retry_delay_ms));
            retry_delay_ms = std::min(retry_delay_ms * 2, 5000);  // 最长延迟5秒
        }
    }
    
    if (protocol_started) {
        ESP_LOGI(TAG, "Protocol initialization started successfully after %d attempts", 
                protocol_retry_count + 1);
                
        // 初始化标记为未完全初始化，等待连接成功回调
        protocol_fully_initialized = false;
        
        // 等待一段时间，若没有收到连接成功回调，主动检查状态
        vTaskDelay(pdMS_TO_TICKS(2000));
        
        // 修复：使用有效的方法检查协议状态，避免使用不存在的IsConnected()方法
        if (!protocol_fully_initialized) {
            // 检查协议是否可以打开音频通道作为可用性测试
            bool seems_working = protocol_->IsAudioChannelBusy() || protocol_->IsAudioChannelOpened();
            if (seems_working) {
                ESP_LOGI(TAG, "Protocol seems to be working but callback not received, marking as fully initialized");
                protocol_fully_initialized = true;
            } else {
                ESP_LOGW(TAG, "Protocol state uncertain after initialization, will require explicit connection");
            }
        }
    } else {
        ESP_LOGE(TAG, "Protocol initialization failed after %d attempts", max_protocol_retries);
        Alert(Lang::Strings::ERROR, "通信协议初始化失败，语音对话功能不可用", "sad", Lang::Sounds::P3_EXCLAMATION);
        protocol_fully_initialized = false;
    }

    audio_processor_->Initialize(codec);
    audio_processor_->OnOutput([this](std::vector<int16_t>&& data) {
        background_task_->Schedule([this, data = std::move(data)]() mutable {
            if (protocol_->IsAudioChannelBusy()) {
                return;
            }
            opus_encoder_->Encode(std::move(data), [this](std::vector<uint8_t>&& opus) {
                AudioStreamPacket packet;
                packet.payload = std::move(opus);
                uint32_t last_output_timestamp_value = last_output_timestamp_.load();
                {
                    std::lock_guard<std::mutex> lock(timestamp_mutex_);
                    if (!timestamp_queue_.empty()) {
                        packet.timestamp = timestamp_queue_.front();
                        timestamp_queue_.pop_front();
                    } else {
                        packet.timestamp = 0;
                    }

                    if (timestamp_queue_.size() > 3) { // 限制队列长度3
                        timestamp_queue_.pop_front(); // 该包发送前先出队保持队列长度
                        return;
                    }
                }
                Schedule([this, last_output_timestamp_value, packet = std::move(packet)]() {
                    protocol_->SendAudio(packet);
                    // ESP_LOGI(TAG, "Send %zu bytes, timestamp %lu, last_ts %lu, qsize %zu",
                    //     packet.payload.size(), packet.timestamp, last_output_timestamp_value, timestamp_queue_.size());
                });
            });
        });
    });
    audio_processor_->OnVadStateChange([this](bool speaking) {
        if (device_state_ == kDeviceStateListening) {
            Schedule([this, speaking]() {
                if (speaking) {
                    voice_detected_ = true;
                } else {
                    voice_detected_ = false;
                }
                auto led = Board::GetInstance().GetLed();
                led->OnStateChanged();
            });
        }
    });

#if CONFIG_USE_WAKE_WORD_DETECT
    wake_word_detect_.Initialize(codec);
    wake_word_detect_.OnWakeWordDetected([this](const std::string& wake_word) {
        Schedule([this, wake_word]() {
            if (device_state_ == kDeviceStateIdle) {
                SetDeviceState(kDeviceStateConnecting);
                wake_word_detect_.EncodeWakeWordData();

                if (!protocol_ || !protocol_->OpenAudioChannel()) {
                    wake_word_detect_.StartDetection();
                    return;
                }
                
                AudioStreamPacket packet;
                // Encode and send the wake word data to the server
                while (wake_word_detect_.GetWakeWordOpus(packet.payload)) {
                    protocol_->SendAudio(packet);
                }
                // Set the chat state to wake word detected
                protocol_->SendWakeWordDetected(wake_word);
                ESP_LOGI(TAG, "Wake word detected: %s", wake_word.c_str());
                SetListeningMode(realtime_chat_enabled_ ? kListeningModeRealtime : kListeningModeAutoStop);
            } else if (device_state_ == kDeviceStateSpeaking) {
                AbortSpeaking(kAbortReasonWakeWordDetected);
            } else if (device_state_ == kDeviceStateActivating) {
                SetDeviceState(kDeviceStateIdle);
            }
        });
    });
    wake_word_detect_.StartDetection();
#endif

#else
    // AI核心功能禁用时，仅显示提示信息
    ESP_LOGW(TAG, "AI core functionality is disabled by configuration");
    Alert(Lang::Strings::INFO, Lang::Strings::AI_CORE_DISABLED, "sad", Lang::Sounds::P3_EXCLAMATION);
#endif // CONFIG_ENABLE_XIAOZHI_AI_CORE

    // Wait for the new version check to finish
    xEventGroupWaitBits(event_group_, CHECK_NEW_VERSION_DONE_EVENT, pdTRUE, pdFALSE, portMAX_DELAY);
    SetDeviceState(kDeviceStateIdle);

#if CONFIG_ENABLE_XIAOZHI_AI_CORE
    if (protocol_started) {
        std::string message = std::string(Lang::Strings::VERSION) + ota_.GetCurrentVersion();
        display->ShowNotification(message.c_str());
        display->SetChatMessage("system", "");
        // Play the success sound to indicate the device is ready
        ResetDecoder();
        PlaySound(Lang::Sounds::P3_SUCCESS);
    }
#endif
    // Enter the main event loop
    MainEventLoop();
}

void Application::OnClockTimer() {
    clock_ticks_++;

    // Print the debug info every 10 seconds
    if (clock_ticks_ % 10 == 0) {
        // SystemInfo::PrintRealTimeStats(pdMS_TO_TICKS(1000));

        int free_sram = heap_caps_get_free_size(MALLOC_CAP_INTERNAL);
        int min_free_sram = heap_caps_get_minimum_free_size(MALLOC_CAP_INTERNAL);
        ESP_LOGI(TAG, "Free internal: %u minimal internal: %u", free_sram, min_free_sram);

        // If we have synchronized server time, set the status to clock "HH:MM" if the device is idle
        if (ota_.HasServerTime()) {
            if (device_state_ == kDeviceStateIdle) {
                Schedule([this]() {
                    // Set status to clock "HH:MM"
                    time_t now = time(NULL);
                    char time_str[64];
                    strftime(time_str, sizeof(time_str), "%H:%M  ", localtime(&now));
                    Board::GetInstance().GetDisplay()->SetStatus(time_str);
                });
            }
        }
    }
}

// Add a async task to MainLoop
void Application::Schedule(std::function<void()> callback) {
    {
        std::lock_guard<std::mutex> lock(mutex_);
        main_tasks_.push_back(std::move(callback));
    }
    xEventGroupSetBits(event_group_, SCHEDULE_EVENT);
}

// The Main Event Loop controls the chat state and websocket connection
// If other tasks need to access the websocket or chat state,
// they should use Schedule to call this function
void Application::MainEventLoop() {
    while (true) {
        auto bits = xEventGroupWaitBits(event_group_, SCHEDULE_EVENT, pdTRUE, pdFALSE, portMAX_DELAY);

        if (bits & SCHEDULE_EVENT) {
            std::unique_lock<std::mutex> lock(mutex_);
            std::list<std::function<void()>> tasks = std::move(main_tasks_);
            lock.unlock();
            for (auto& task : tasks) {
                task();
            }
        }
    }
}

// The Audio Loop is used to input and output audio data
void Application::AudioLoop() {
    auto codec = Board::GetInstance().GetAudioCodec();
    while (true) {
        OnAudioInput();
        if (codec->output_enabled()) {
            OnAudioOutput();
        }
    }
}

void Application::OnAudioOutput() {
    if (busy_decoding_audio_) {
        return;
    }

    auto now = std::chrono::steady_clock::now();
    auto codec = Board::GetInstance().GetAudioCodec();
    const int max_silence_seconds = 10;

    std::unique_lock<std::mutex> lock(mutex_);
    if (audio_decode_queue_.empty()) {
        // Disable the output if there is no audio data for a long time
        if (device_state_ == kDeviceStateIdle) {
            auto duration = std::chrono::duration_cast<std::chrono::seconds>(now - last_output_time_).count();
            if (duration > max_silence_seconds) {
                codec->EnableOutput(false);
            }
        }
        return;
    }

    if (device_state_ == kDeviceStateListening) {
        audio_decode_queue_.clear();
        audio_decode_cv_.notify_all();
        return;
    }

    auto packet = std::move(audio_decode_queue_.front());
    audio_decode_queue_.pop_front();
    lock.unlock();
    audio_decode_cv_.notify_all();

    busy_decoding_audio_ = true;
    background_task_->Schedule([this, codec, packet = std::move(packet)]() mutable {
        busy_decoding_audio_ = false;
        if (aborted_) {
            return;
        }

        std::vector<int16_t> pcm;
        if (!opus_decoder_->Decode(std::move(packet.payload), pcm)) {
            return;
        }
        // Resample if the sample rate is different
        if (opus_decoder_->sample_rate() != codec->output_sample_rate()) {
            int target_size = output_resampler_.GetOutputSamples(pcm.size());
            std::vector<int16_t> resampled(target_size);
            output_resampler_.Process(pcm.data(), pcm.size(), resampled.data());
            pcm = std::move(resampled);
        }
        codec->OutputData(pcm);
        {
            std::lock_guard<std::mutex> lock(timestamp_mutex_);
            timestamp_queue_.push_back(packet.timestamp);
            last_output_timestamp_ = packet.timestamp;
        }
        last_output_time_ = std::chrono::steady_clock::now();
    });
}

void Application::OnAudioInput() {
#if CONFIG_USE_WAKE_WORD_DETECT
    if (wake_word_detect_.IsDetectionRunning()) {
        std::vector<int16_t> data;
        int samples = wake_word_detect_.GetFeedSize();
        if (samples > 0) {
            ReadAudio(data, 16000, samples);
            wake_word_detect_.Feed(data);
            return;
        }
    }
#endif
    if (audio_processor_->IsRunning()) {
        std::vector<int16_t> data;
        int samples = audio_processor_->GetFeedSize();
        if (samples > 0) {
            ReadAudio(data, 16000, samples);
            audio_processor_->Feed(data);
            return;
        }
    }

    vTaskDelay(pdMS_TO_TICKS(30));
}

void Application::ReadAudio(std::vector<int16_t>& data, int sample_rate, int samples) {
    auto codec = Board::GetInstance().GetAudioCodec();
    if (codec->input_sample_rate() != sample_rate) {
        data.resize(samples * codec->input_sample_rate() / sample_rate);
        if (!codec->InputData(data)) {
            return;
        }
        if (codec->input_channels() == 2) {
            auto mic_channel = std::vector<int16_t>(data.size() / 2);
            auto reference_channel = std::vector<int16_t>(data.size() / 2);
            for (size_t i = 0, j = 0; i < mic_channel.size(); ++i, j += 2) {
                mic_channel[i] = data[j];
                reference_channel[i] = data[j + 1];
            }
            auto resampled_mic = std::vector<int16_t>(input_resampler_.GetOutputSamples(mic_channel.size()));
            auto resampled_reference = std::vector<int16_t>(reference_resampler_.GetOutputSamples(reference_channel.size()));
            input_resampler_.Process(mic_channel.data(), mic_channel.size(), resampled_mic.data());
            reference_resampler_.Process(reference_channel.data(), reference_channel.size(), resampled_reference.data());
            data.resize(resampled_mic.size() + resampled_reference.size());
            for (size_t i = 0, j = 0; i < resampled_mic.size(); ++i, j += 2) {
                data[j] = resampled_mic[i];
                data[j + 1] = resampled_reference[i];
            }
        } else {
            auto resampled = std::vector<int16_t>(input_resampler_.GetOutputSamples(data.size()));
            input_resampler_.Process(data.data(), data.size(), resampled.data());
            data = std::move(resampled);
        }
    } else {
        data.resize(samples);
        if (!codec->InputData(data)) {
            return;
        }
    }
}

void Application::AbortSpeaking(AbortReason reason) {
    ESP_LOGI(TAG, "Abort speaking");
    aborted_ = true;
    protocol_->SendAbortSpeaking(reason);
}

void Application::SetListeningMode(ListeningMode mode) {
    listening_mode_ = mode;
    SetDeviceState(kDeviceStateListening);
}

void Application::SetDeviceState(DeviceState state) {
    if (device_state_ == state) {
        return;
    }
    
    clock_ticks_ = 0;
    auto previous_state = device_state_;
    device_state_ = state;
    ESP_LOGI(TAG, "STATE: %s", STATE_STRINGS[device_state_]);
    // The state is changed, wait for all background tasks to finish
    background_task_->WaitForCompletion();

    auto& board = Board::GetInstance();
    auto display = board.GetDisplay();
    auto led = board.GetLed();
    led->OnStateChanged();
    switch (state) {
        case kDeviceStateUnknown:
        case kDeviceStateIdle:
            display->SetStatus(Lang::Strings::STANDBY);
            display->SetEmotion("neutral");
            audio_processor_->Stop();
            
#if CONFIG_USE_WAKE_WORD_DETECT
#if CONFIG_ENABLE_XIAOZHI_AI_CORE
            wake_word_detect_.StartDetection();
#endif
#endif

            // 设备进入空闲状态，且WiFi已连接，启动Web服务器组件
#if defined(CONFIG_ENABLE_WEB_SERVER)
            // 使用Schedule方法在后台执行启动Web服务器的操作
            Schedule([this]() {
                // 检查WiFi是否已连接
                if (WifiStation::GetInstance().IsConnected()) {
                    ESP_LOGI(TAG, "Device entered idle state and WiFi is connected, starting Web components");
                    
                    // 获取WebServer组件
                    Component* web_server = GetComponent("WebServer");
                    if (web_server) {
                        if (!web_server->IsRunning()) {
                            // 使用静态方法启动Web服务器及相关组件
                            if (WebServer::StartWebComponents()) {
                                ESP_LOGI(TAG, "Web server components started successfully");
                            } else {
                                ESP_LOGW(TAG, "Failed to start Web server components");
                            }
                        } else {
                            ESP_LOGI(TAG, "Web server already running");
                        }
                    } else {
                        ESP_LOGW(TAG, "WebServer component not found");
                    }
                } else {
                    ESP_LOGW(TAG, "WiFi not connected, skipping Web server startup");
                }
            });
#endif // CONFIG_ENABLE_WEB_SERVER

            break;
        case kDeviceStateConnecting:
            display->SetStatus(Lang::Strings::CONNECTING);
            display->SetEmotion("neutral");
            display->SetChatMessage("system", "");
            timestamp_queue_.clear();
            last_output_timestamp_ = 0;
            break;
        case kDeviceStateListening:
            display->SetStatus(Lang::Strings::LISTENING);
            display->SetEmotion("neutral");
<<<<<<< HEAD

#if CONFIG_ENABLE_XIAOZHI_AI_CORE
=======
>>>>>>> beffb362
            // Update the IoT states before sending the start listening command
            UpdateIotStates();

            // Make sure the audio processor is running
            if (!audio_processor_->IsRunning()) {
                // Send the start listening command
                protocol_->SendStartListening(listening_mode_);
                if (listening_mode_ == kListeningModeAutoStop && previous_state == kDeviceStateSpeaking) {
                    // FIXME: Wait for the speaker to empty the buffer
                    vTaskDelay(pdMS_TO_TICKS(120));
                }
                opus_encoder_->ResetState();
#if CONFIG_USE_WAKE_WORD_DETECT
                wake_word_detect_.StopDetection();
#endif
                audio_processor_->Start();
            }
#else
            // AI核心功能禁用时
            display->SetChatMessage("system", Lang::Strings::AI_CORE_DISABLED);
            SetDeviceState(kDeviceStateIdle);
#endif
            break;
        case kDeviceStateSpeaking:
            display->SetStatus(Lang::Strings::SPEAKING);

#if CONFIG_ENABLE_XIAOZHI_AI_CORE
            if (listening_mode_ != kListeningModeRealtime) {
                audio_processor_->Stop();
#if CONFIG_USE_WAKE_WORD_DETECT
                wake_word_detect_.StartDetection();
#endif
            }
            ResetDecoder();
#else
            // AI核心功能禁用时
            display->SetChatMessage("system", Lang::Strings::AI_CORE_DISABLED);
            SetDeviceState(kDeviceStateIdle);
#endif
            break;
        default:
            // Do nothing
            break;
    }
}

void Application::ResetDecoder() {
    std::lock_guard<std::mutex> lock(mutex_);
    opus_decoder_->ResetState();
    audio_decode_queue_.clear();
    audio_decode_cv_.notify_all();
    last_output_time_ = std::chrono::steady_clock::now();
    auto codec = Board::GetInstance().GetAudioCodec();
    codec->EnableOutput(true);
}

void Application::SetDecodeSampleRate(int sample_rate, int frame_duration) {
    if (opus_decoder_->sample_rate() == sample_rate && opus_decoder_->duration_ms() == frame_duration) {
        return;
    }

    opus_decoder_.reset();
    opus_decoder_ = std::make_unique<OpusDecoderWrapper>(sample_rate, 1, frame_duration);

    auto codec = Board::GetInstance().GetAudioCodec();
    if (opus_decoder_->sample_rate() != codec->output_sample_rate()) {
        ESP_LOGI(TAG, "Resampling audio from %d to %d", opus_decoder_->sample_rate(), codec->output_sample_rate());
        output_resampler_.Configure(opus_decoder_->sample_rate(), codec->output_sample_rate());
    }
}

void Application::UpdateIotStates() {
#if CONFIG_ENABLE_XIAOZHI_AI_CORE
    auto& thing_manager = iot::ThingManager::GetInstance();
    std::string states;
    if (thing_manager.GetStatesJson(states, true)) {
        protocol_->SendIotStates(states);
    }
#else
    ESP_LOGW(TAG, "Cannot update IoT states: AI core is disabled");
#endif
}

void Application::Reboot() {
    ESP_LOGI(TAG, "Rebooting...");
    esp_restart();
}

void Application::WakeWordInvoke(const std::string& wake_word) {
#if !CONFIG_ENABLE_XIAOZHI_AI_CORE
    // AI核心功能禁用时，显示提示信息
    Alert(Lang::Strings::INFO, Lang::Strings::AI_CORE_DISABLED, "sad", Lang::Sounds::P3_EXCLAMATION);
    return;
#endif

    if (device_state_ == kDeviceStateIdle) {
        ToggleChatState();
        Schedule([this, wake_word]() {
            if (protocol_) {
                protocol_->SendWakeWordDetected(wake_word); 
            }
        }); 
    } else if (device_state_ == kDeviceStateSpeaking) {
        Schedule([this]() {
            AbortSpeaking(kAbortReasonNone);
        });
    } else if (device_state_ == kDeviceStateListening) {   
        Schedule([this]() {
            if (protocol_) {
                protocol_->CloseAudioChannel();
            }
        });
    }
}

bool Application::CanEnterSleepMode() {
    if (device_state_ != kDeviceStateIdle) {
        return false;
    }

#if CONFIG_ENABLE_XIAOZHI_AI_CORE
    if (protocol_ && protocol_->IsAudioChannelOpened()) {
        return false;
    }
#endif

    // Now it is safe to enter sleep mode
    return true;
}

// Component management methods
void Application::InitializeComponents() {
    ESP_LOGI(TAG, "Initializing all components");
    try {
#ifdef CONFIG_ENABLE_US_SENSOR
        // Initialize ultrasonic sensors
        ESP_LOGI(TAG, "Initializing ultrasonic sensors");
        iot::RegisterUS();
#endif

#ifdef CONFIG_ENABLE_CAM
        // Initialize camera sensor
        ESP_LOGI(TAG, "Initializing camera");
        iot::RegisterCAM();
#endif

#ifdef CONFIG_ENABLE_IMU
        // Initialize IMU sensor
        ESP_LOGI(TAG, "Initializing IMU sensor");
        iot::RegisterIMU();
#endif

#ifdef CONFIG_ENABLE_LIGHT
        // Initialize light sensor/controller
        ESP_LOGI(TAG, "Initializing light controller");
        iot::RegisterLight();
#endif

#ifdef CONFIG_ENABLE_MOTOR_CONTROLLER
        // Initialize motor controller
        ESP_LOGI(TAG, "Initializing motor controller");
        iot::RegisterMotor();
#endif

#ifdef CONFIG_ENABLE_SERVO
        // Initialize servo controller
        ESP_LOGI(TAG, "Initializing servo controller");
        iot::RegisterServo();
#endif

        // Initialize vision components
        ESP_LOGI(TAG, "Initializing vision components");
        // Vision组件的具体初始化实现
        try {
            // 视觉相关组件现在统一由VisionController管理
            // 摄像头功能已集成到VisionController中
            auto& manager = ComponentManager::GetInstance();
            
            // 检查视觉控制器组件
            Component* vision = manager.GetComponent("VisionController");
            if (!vision) {
                ESP_LOGI(TAG, "VisionController not found, may be registered later");
            } else {
                ESP_LOGI(TAG, "VisionController already registered (includes camera functionality)");
            }
            
        } catch (const std::exception& e) {
            ESP_LOGE(TAG, "Exception during vision components initialization: %s", e.what());
        }
        
        // 初始化所有已注册的组件
        auto& manager = ComponentManager::GetInstance();
        ESP_LOGI(TAG, "Found %zu components registered", manager.GetComponents().size());
        
        // 遍历所有组件执行初始化前的准备工作
        for (auto* component : manager.GetComponents()) {
            if (component && component->GetName()) {
                ESP_LOGI(TAG, "Preparing component: %s", component->GetName());
            }
        }
    } catch (const std::exception& e) {
        ESP_LOGE(TAG, "Exception in InitializeComponents: %s", e.what());
    } catch (...) {
        ESP_LOGE(TAG, "Unknown exception in InitializeComponents");
    }
}

void Application::StartComponents() {
    ESP_LOGI(TAG, "Starting all components in Application");
    auto& manager = ComponentManager::GetInstance();
    
    // Log all registered components
    ESP_LOGI(TAG, "Currently registered components:");
    for (auto* component : manager.GetComponents()) {
        if (!component) {
            ESP_LOGW(TAG, "Found null component in manager, skipping");
            continue;
        }
        ESP_LOGI(TAG, "- %s (running: %s)", 
                component->GetName(), 
                component->IsRunning() ? "yes" : "no");
    }
    
    // Start all components
    // Use try/catch to prevent crashes from propagating
    for (auto* component : manager.GetComponents()) {
        if (!component) {
            ESP_LOGW(TAG, "Found null component in manager, skipping start");
            continue;
        }
        
        // Skip any null component Name to prevent crashes
        if (!component->GetName()) {
            ESP_LOGW(TAG, "Component has null name, skipping start");
            continue;
        }
        
        // Schedule component start in background task to avoid blocking
        background_task_->Schedule([this, component]() {
            if (!component || !component->GetName()) {
                ESP_LOGW(TAG, "Component became invalid, skipping start");
                return;
            }
            
            if (!component->IsRunning()) {
                try {
                    ESP_LOGI(TAG, "Starting component: %s", component->GetName());
                    bool started = component->Start();
                    if (!started) {
                        ESP_LOGE(TAG, "Failed to start component: %s", component->GetName());
                    } else {
                        ESP_LOGI(TAG, "Component %s started successfully", component->GetName());
                    }
                } catch (const std::exception& e) {
                    ESP_LOGE(TAG, "Exception while starting component: %s", e.what());
                } catch (...) {
                    ESP_LOGE(TAG, "Unknown exception while starting component");
                }
            }
        });
    }
    
    // Special handling for vision components to ensure proper startup sequence
    try {
        ESP_LOGI(TAG, "Starting vision components with proper dependencies");
        
        // 启动VisionController (现已包含相机功能)
        Component* vision = GetComponent("VisionController");
        if (vision) {
            if (!vision->IsRunning()) {
                ESP_LOGI(TAG, "Starting vision controller component (with integrated camera)");
                background_task_->Schedule([this, vision]() {
                    try {
                        if (!vision->Start()) {
                            ESP_LOGE(TAG, "Failed to start VisionController from sequence");
                        } else {
                            ESP_LOGI(TAG, "VisionController (with camera) started successfully");
                            
                            // Start VisionContent only after VisionController is running
                            Component* vision_content = GetComponent("VisionContent");
                            if (vision_content && !vision_content->IsRunning()) {
                                try {
                                    if (!vision_content->Start()) {
                                        ESP_LOGE(TAG, "Failed to start VisionContent");
                                    } else {
                                        ESP_LOGI(TAG, "VisionContent started successfully");
                                    }
                                } catch (const std::exception& e) {
                                    ESP_LOGE(TAG, "Exception starting VisionContent: %s", e.what());
                                }
                            }
                        }
                    } catch (const std::exception& e) {
                        ESP_LOGE(TAG, "Exception starting vision sequence: %s", e.what());
                    }
                });
            }
        }
    } catch (const std::exception& e) {
        ESP_LOGE(TAG, "Exception in vision component startup: %s", e.what());
    } catch (...) {
        ESP_LOGE(TAG, "Unknown exception in vision component startup");
    }
    
    ESP_LOGI(TAG, "All components processing scheduled");
}

void Application::StopComponents() {
    // Execute synchronously to ensure components are stopped
    ESP_LOGI(TAG, "Stopping all components");
    try {
        auto& manager = ComponentManager::GetInstance();
        
        // 首先停止视觉相关组件
        ESP_LOGI(TAG, "Stopping vision components");
        
        // 先停止VisionContent，它依赖于VisionController
        Component* vision_content = GetComponent("VisionContent");
        if (vision_content && vision_content->IsRunning()) {
            ESP_LOGI(TAG, "Stopping vision content component");
            try {
                vision_content->Stop();
            } catch (const std::exception& e) {
                ESP_LOGE(TAG, "Exception stopping vision content: %s", e.what());
            }
        }
        
        // 然后停止VisionController (已包含相机功能)
        Component* vision = GetComponent("VisionController");
        if (vision && vision->IsRunning()) {
            ESP_LOGI(TAG, "Stopping vision controller component (with integrated camera)");
            try {
                vision->Stop();
            } catch (const std::exception& e) {
                ESP_LOGE(TAG, "Exception stopping vision controller: %s", e.what());
            }
        }
        
        // 停止所有其他组件
        ESP_LOGI(TAG, "Stopping all remaining components");
        manager.StopAll();
    } catch (const std::exception& e) {
        ESP_LOGE(TAG, "Exception in StopComponents: %s", e.what());
    } catch (...) {
        ESP_LOGE(TAG, "Unknown exception in StopComponents");
    }
}

Component* Application::GetComponent(const char* name) {
    if (!name) {
        ESP_LOGW(TAG, "GetComponent called with null name");
        return nullptr;
    }
    
    try {
        auto& manager = ComponentManager::GetInstance();
        return manager.GetComponent(name);
    } catch (const std::exception& e) {
        ESP_LOGE(TAG, "Exception in GetComponent: %s", e.what());
        return nullptr;
    } catch (...) {
        ESP_LOGE(TAG, "Unknown exception in GetComponent");
        return nullptr;
    }
}<|MERGE_RESOLUTION|>--- conflicted
+++ resolved
@@ -992,11 +992,8 @@
         case kDeviceStateListening:
             display->SetStatus(Lang::Strings::LISTENING);
             display->SetEmotion("neutral");
-<<<<<<< HEAD
 
 #if CONFIG_ENABLE_XIAOZHI_AI_CORE
-=======
->>>>>>> beffb362
             // Update the IoT states before sending the start listening command
             UpdateIotStates();
 
