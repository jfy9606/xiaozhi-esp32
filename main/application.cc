#include <esp_log.h>
#include <esp_timer.h>
#include <nvs.h>
#include <nvs_flash.h>

#include "application.h"
#include "web/web.h"
#include "boards/common/board.h"
#include "multiplexer.h"

#include "location/location.h"
#include "vision/vision.h"
#include "vehicle/vehicle.h"
#include "display.h"
#include "system_info.h"
#include "ml307_ssl_transport.h"
#include "audio_codec.h"
#include "mqtt_protocol.h"
#include "websocket_protocol.h"
#include "font_awesome_symbols.h"
#include "iot/thing_manager.h"
#include "iot/things/imu.h"
#include "iot/things/us.h"
#include "assets/lang_config.h"
#include "mcp_server.h"
#include "ext/include/multiplexer.h"
#include "ext/include/pca9548a.h"
#include "ext/include/pcf8575.h"
#include "iot/things/servo.h"
#include "audio_debugger.h"

#if CONFIG_USE_AUDIO_PROCESSOR
#include "afe_audio_processor.h"
#else
#include "no_audio_processor.h"
#endif

#if CONFIG_USE_AFE_WAKE_WORD
#include "afe_wake_word.h"
#elif CONFIG_USE_ESP_WAKE_WORD
#include "esp_wake_word.h"
#else
#include "no_wake_word.h"
#endif

#include <cstring>
#include <driver/gpio.h>
#include <arpa/inet.h>
#include <cJSON.h>
#include <memory>
#include <string>
#include <vector>
#include <fstream>
#include <sstream>
#include <algorithm>
#include <chrono>
#include <cinttypes>
#include <functional>
#include <cstring>
#include <mutex>
#include <atomic>
#include <deque>
#include <thread>
#include <regex>
#include "freertos/FreeRTOS.h"
#include "freertos/task.h"
#include "driver/i2c_master.h"
#include "esp_timer.h"
#include "esp_log.h"
#include "esp_event.h"
#include "esp_system.h"
#include "nvs_flash.h"

#define TAG "Application"


static const char* const STATE_STRINGS[] = {
    "unknown",
    "starting",
    "configuring",
    "idle",
    "connecting",
    "listening",
    "speaking",
    "upgrading",
    "activating",
    "audio_testing",
    "fatal_error",
    "invalid_state"
};

Application::Application() {
    event_group_ = xEventGroupCreate();
    background_task_ = new BackgroundTask(4096 * 7);

#if CONFIG_USE_DEVICE_AEC
    aec_mode_ = kAecOnDeviceSide;
#elif CONFIG_USE_SERVER_AEC
    aec_mode_ = kAecOnServerSide;
#else
    aec_mode_ = kAecOff;
#endif

#if CONFIG_USE_AUDIO_PROCESSOR
    audio_processor_ = std::make_unique<AfeAudioProcessor>();
#else
    audio_processor_ = std::make_unique<NoAudioProcessor>();
#endif

#if CONFIG_USE_AFE_WAKE_WORD
    wake_word_ = std::make_unique<AfeWakeWord>();
#elif CONFIG_USE_ESP_WAKE_WORD
    wake_word_ = std::make_unique<EspWakeWord>();
#else
    wake_word_ = std::make_unique<NoWakeWord>();
#endif

    esp_timer_create_args_t clock_timer_args = {
        .callback = [](void* arg) {
            Application* app = (Application*)arg;
            app->OnClockTimer();
        },
        .arg = this,
        .dispatch_method = ESP_TIMER_TASK,
        .name = "clock_timer",
        .skip_unhandled_events = true
    };
    esp_timer_create(&clock_timer_args, &clock_timer_handle_);
}

Application::~Application() {
    if (clock_timer_handle_ != nullptr) {
        esp_timer_stop(clock_timer_handle_);
        esp_timer_delete(clock_timer_handle_);
    }
    if (background_task_ != nullptr) {
        delete background_task_;
    }
    vEventGroupDelete(event_group_);
}

void Application::CheckNewVersion(Ota& ota) {
    const int MAX_RETRY = 10;
    int retry_count = 0;
    int retry_delay = 10; // 初始重试延迟为10秒

    while (true) {
        SetDeviceState(kDeviceStateActivating);
        auto display = Board::GetInstance().GetDisplay();
        display->SetStatus(Lang::Strings::CHECKING_NEW_VERSION);

        if (!ota.CheckVersion()) {
            retry_count++;
            if (retry_count >= MAX_RETRY) {
                ESP_LOGE(TAG, "Too many retries, exit version check");
                return;
            }

            char buffer[128];
            snprintf(buffer, sizeof(buffer), Lang::Strings::CHECK_NEW_VERSION_FAILED, retry_delay, ota.GetCheckVersionUrl().c_str());
            Alert(Lang::Strings::ERROR, buffer, "sad", Lang::Sounds::P3_EXCLAMATION);

            ESP_LOGW(TAG, "Check new version failed, retry in %d seconds (%d/%d)", retry_delay, retry_count, MAX_RETRY);
            for (int i = 0; i < retry_delay; i++) {
                vTaskDelay(pdMS_TO_TICKS(1000));
                if (device_state_ == kDeviceStateIdle) {
                    break;
                }
            }
            retry_delay *= 2; // 每次重试后延迟时间翻倍
            continue;
        }
        retry_count = 0;
        retry_delay = 10; // 重置重试延迟时间

        if (ota.HasNewVersion()) {
            Alert(Lang::Strings::OTA_UPGRADE, Lang::Strings::UPGRADING, "happy", Lang::Sounds::P3_UPGRADE);

            vTaskDelay(pdMS_TO_TICKS(3000));

            SetDeviceState(kDeviceStateUpgrading);
            
            display->SetIcon(FONT_AWESOME_DOWNLOAD);
            std::string message = std::string(Lang::Strings::NEW_VERSION) + ota.GetFirmwareVersion();
            display->SetChatMessage("system", message.c_str());

            auto& board = Board::GetInstance();
            board.SetPowerSaveMode(false);
            wake_word_->StopDetection();
            // 预先关闭音频输出，避免升级过程有音频操作
            auto codec = board.GetAudioCodec();
            codec->EnableInput(false);
            codec->EnableOutput(false);
            {
                std::lock_guard<std::mutex> lock(mutex_);
                audio_decode_queue_.clear();
            }
            background_task_->WaitForCompletion();
            delete background_task_;
            background_task_ = nullptr;
            vTaskDelay(pdMS_TO_TICKS(1000));

            ota.StartUpgrade([display](int progress, size_t speed) {
                char buffer[64];
                snprintf(buffer, sizeof(buffer), "%d%% %uKB/s", progress, speed / 1024);
                display->SetChatMessage("system", buffer);
            });

            // If upgrade success, the device will reboot and never reach here
            display->SetStatus(Lang::Strings::UPGRADE_FAILED);
            ESP_LOGI(TAG, "Firmware upgrade failed...");
            vTaskDelay(pdMS_TO_TICKS(3000));
            Reboot();
            return;
        }

        // No new version, mark the current version as valid
        ota.MarkCurrentVersionValid();
        if (!ota.HasActivationCode() && !ota.HasActivationChallenge()) {
            xEventGroupSetBits(event_group_, CHECK_NEW_VERSION_DONE_EVENT);
            // Exit the loop if done checking new version
            break;
        }

        display->SetStatus(Lang::Strings::ACTIVATION);
        // Activation code is shown to the user and waiting for the user to input
        if (ota.HasActivationCode()) {
            ShowActivationCode(ota.GetActivationCode(), ota.GetActivationMessage());
        }

        // This will block the loop until the activation is done or timeout
        for (int i = 0; i < 10; ++i) {
            ESP_LOGI(TAG, "Activating... %d/%d", i + 1, 10);
            esp_err_t err = ota.Activate();
            if (err == ESP_OK) {
                xEventGroupSetBits(event_group_, CHECK_NEW_VERSION_DONE_EVENT);
                break;
            } else if (err == ESP_ERR_TIMEOUT) {
                vTaskDelay(pdMS_TO_TICKS(3000));
            } else {
                vTaskDelay(pdMS_TO_TICKS(10000));
            }
            if (device_state_ == kDeviceStateIdle) {
                break;
            }
        }
    }
}

void Application::ShowActivationCode(const std::string& code, const std::string& message) {
    struct digit_sound {
        char digit;
        const std::string_view& sound;
    };
    static const std::array<digit_sound, 10> digit_sounds{{
        digit_sound{'0', Lang::Sounds::P3_0},
        digit_sound{'1', Lang::Sounds::P3_1}, 
        digit_sound{'2', Lang::Sounds::P3_2},
        digit_sound{'3', Lang::Sounds::P3_3},
        digit_sound{'4', Lang::Sounds::P3_4},
        digit_sound{'5', Lang::Sounds::P3_5},
        digit_sound{'6', Lang::Sounds::P3_6},
        digit_sound{'7', Lang::Sounds::P3_7},
        digit_sound{'8', Lang::Sounds::P3_8},
        digit_sound{'9', Lang::Sounds::P3_9}
    }};

    // This sentence uses 9KB of SRAM, so we need to wait for it to finish
    Alert(Lang::Strings::ACTIVATION, message.c_str(), "happy", Lang::Sounds::P3_ACTIVATION);

    for (const auto& digit : code) {
        auto it = std::find_if(digit_sounds.begin(), digit_sounds.end(),
            [digit](const digit_sound& ds) { return ds.digit == digit; });
        if (it != digit_sounds.end()) {
            PlaySound(it->sound);
        }
    }
}

void Application::Alert(const char* status, const char* message, const char* emotion, const std::string_view& sound) {
    ESP_LOGW(TAG, "Alert %s: %s [%s]", status, message, emotion);
    auto display = Board::GetInstance().GetDisplay();
    display->SetStatus(status);
    display->SetEmotion(emotion);
    display->SetChatMessage("system", message);
    if (!sound.empty()) {
        ResetDecoder();
        PlaySound(sound);
    }
}

void Application::DismissAlert() {
    if (device_state_ == kDeviceStateIdle) {
        auto display = Board::GetInstance().GetDisplay();
        display->SetStatus(Lang::Strings::STANDBY);
        display->SetEmotion("neutral");
        display->SetChatMessage("system", "");
    }
}

void Application::PlaySound(const std::string_view& sound) {
    // Wait for the previous sound to finish
    {
        std::unique_lock<std::mutex> lock(mutex_);
        audio_decode_cv_.wait(lock, [this]() {
            return audio_decode_queue_.empty();
        });
    }
    background_task_->WaitForCompletion();

    const char* data = sound.data();
    size_t size = sound.size();
    for (const char* p = data; p < data + size; ) {
        auto p3 = (BinaryProtocol3*)p;
        p += sizeof(BinaryProtocol3);

        auto payload_size = ntohs(p3->payload_size);
        AudioStreamPacket packet;
        packet.sample_rate = 16000;
        packet.frame_duration = 60;
        packet.payload.resize(payload_size);
        memcpy(packet.payload.data(), p3->payload, payload_size);
        p += payload_size;

        std::lock_guard<std::mutex> lock(mutex_);
        audio_decode_queue_.emplace_back(std::move(packet));
    }
}

void Application::EnterAudioTestingMode() {
    ESP_LOGI(TAG, "Entering audio testing mode");
    ResetDecoder();
    SetDeviceState(kDeviceStateAudioTesting);
}

void Application::ExitAudioTestingMode() {
    ESP_LOGI(TAG, "Exiting audio testing mode");
    SetDeviceState(kDeviceStateWifiConfiguring);
    // Copy audio_testing_queue_ to audio_decode_queue_
    std::lock_guard<std::mutex> lock(mutex_);
    audio_decode_queue_ = std::move(audio_testing_queue_);
    audio_decode_cv_.notify_all();
}

void Application::ToggleChatState() {
    if (device_state_ == kDeviceStateActivating) {
        SetDeviceState(kDeviceStateIdle);
        return;
    } else if (device_state_ == kDeviceStateWifiConfiguring) {
        EnterAudioTestingMode();
        return;
    } else if (device_state_ == kDeviceStateAudioTesting) {
        ExitAudioTestingMode();
        return;
    }

    if (!protocol_) {
        ESP_LOGE(TAG, "Protocol not initialized");
        return;
    }

    if (device_state_ == kDeviceStateIdle) {
        Schedule([this]() {
            if (!protocol_->IsAudioChannelOpened()) {
                SetDeviceState(kDeviceStateConnecting);
                if (!protocol_->OpenAudioChannel()) {
                    return;
                }
            }

            SetListeningMode(aec_mode_ == kAecOff ? kListeningModeAutoStop : kListeningModeRealtime);
        });
    } else if (device_state_ == kDeviceStateSpeaking) {
        Schedule([this]() {
            AbortSpeaking(kAbortReasonNone);
        });
    } else if (device_state_ == kDeviceStateListening) {
        Schedule([this]() {
            protocol_->CloseAudioChannel();
        });
    }
}

void Application::StartListening() {
    if (device_state_ == kDeviceStateActivating) {
        SetDeviceState(kDeviceStateIdle);
        return;
    } else if (device_state_ == kDeviceStateWifiConfiguring) {
        EnterAudioTestingMode();
        return;
    }

    if (!protocol_) {
        ESP_LOGE(TAG, "Protocol not initialized");
        return;
    }
    
    if (device_state_ == kDeviceStateIdle) {
        Schedule([this]() {
            if (!protocol_->IsAudioChannelOpened()) {
                SetDeviceState(kDeviceStateConnecting);
                if (!protocol_->OpenAudioChannel()) {
                    return;
                }
            }

            SetListeningMode(kListeningModeManualStop);
        });
    } else if (device_state_ == kDeviceStateSpeaking) {
        Schedule([this]() {
            AbortSpeaking(kAbortReasonNone);
            SetListeningMode(kListeningModeManualStop);
        });
    }
}

void Application::StopListening() {
    if (device_state_ == kDeviceStateAudioTesting) {
        ExitAudioTestingMode();
        return;
    }

    const std::array<int, 3> valid_states = {
        kDeviceStateListening,
        kDeviceStateSpeaking,
        kDeviceStateIdle,
    };
    // If not valid, do nothing
    if (std::find(valid_states.begin(), valid_states.end(), device_state_) == valid_states.end()) {
        return;
    }

    Schedule([this]() {
        if (device_state_ == kDeviceStateListening) {
            protocol_->SendStopListening();
            SetDeviceState(kDeviceStateIdle);
        }
    });
}

void Application::Start() {
    auto& board = Board::GetInstance();
    SetDeviceState(kDeviceStateStarting);

    /* Setup the display */
    auto display = board.GetDisplay();

    /* Setup the audio codec */
    auto codec = board.GetAudioCodec();
    opus_decoder_ = std::make_unique<OpusDecoderWrapper>(codec->output_sample_rate(), 1, OPUS_FRAME_DURATION_MS);
    opus_encoder_ = std::make_unique<OpusEncoderWrapper>(16000, 1, OPUS_FRAME_DURATION_MS);
    if (aec_mode_ != kAecOff) {
        ESP_LOGI(TAG, "AEC mode: %d, setting opus encoder complexity to 0", aec_mode_);
        opus_encoder_->SetComplexity(0);
    } else if (board.GetBoardType() == "ml307") {
        ESP_LOGI(TAG, "ML307 board detected, setting opus encoder complexity to 5");
        opus_encoder_->SetComplexity(5);
    } else {
        ESP_LOGI(TAG, "WiFi board detected, setting opus encoder complexity to 0");
        opus_encoder_->SetComplexity(0);
    }

    if (codec->input_sample_rate() != 16000) {
        input_resampler_.Configure(codec->input_sample_rate(), 16000);
        reference_resampler_.Configure(codec->input_sample_rate(), 16000);
    }
    codec->Start();

#if CONFIG_USE_AUDIO_PROCESSOR
    xTaskCreatePinnedToCore([](void* arg) {
        Application* app = (Application*)arg;
        app->AudioLoop();
        vTaskDelete(NULL);
    }, "audio_loop", 4096 * 2, this, 8, &audio_loop_task_handle_, 1);
#else
    xTaskCreate([](void* arg) {
        Application* app = (Application*)arg;
        app->AudioLoop();
        vTaskDelete(NULL);
    }, "audio_loop", 4096 * 2, this, 8, &audio_loop_task_handle_);
#endif

    /* Start the clock timer to update the status bar */
    esp_timer_start_periodic(clock_timer_handle_, 1000000);

    /* Wait for the network to be ready */
    board.StartNetwork();

    // Update the status bar immediately to show the network state
    display->UpdateStatusBar(true);

    // Check for new firmware version or get the MQTT broker address
    Ota ota;
    CheckNewVersion(ota);

    // Initialize the protocol before other components that might use it
    display->SetStatus(Lang::Strings::LOADING_PROTOCOL);

    // Add MCP common tools before initializing the protocol
#if CONFIG_IOT_PROTOCOL_MCP
    McpServer::GetInstance().AddCommonTools();
#endif

    if (ota.HasMqttConfig()) {
        protocol_ = std::make_unique<MqttProtocol>();
    } else if (ota.HasWebsocketConfig()) {
        protocol_ = std::make_unique<WebsocketProtocol>();
    } else {
        ESP_LOGW(TAG, "No protocol specified in the OTA config, using MQTT");
        protocol_ = std::make_unique<MqttProtocol>();
    }

    protocol_->OnNetworkError([this](const std::string& message) {
        SetDeviceState(kDeviceStateIdle);
        Alert(Lang::Strings::ERROR, message.c_str(), "sad", Lang::Sounds::P3_EXCLAMATION);
    });
    protocol_->OnIncomingAudio([this](AudioStreamPacket&& packet) {
        std::lock_guard<std::mutex> lock(mutex_);
        if (device_state_ == kDeviceStateSpeaking && audio_decode_queue_.size() < MAX_AUDIO_PACKETS_IN_QUEUE) {
            audio_decode_queue_.emplace_back(std::move(packet));
        }
    });
    protocol_->OnAudioChannelOpened([this, codec, &board]() {
        board.SetPowerSaveMode(false);
        if (protocol_->server_sample_rate() != codec->output_sample_rate()) {
            ESP_LOGW(TAG, "Server sample rate %d does not match device output sample rate %d, resampling may cause distortion",
                protocol_->server_sample_rate(), codec->output_sample_rate());
        }

#if CONFIG_IOT_PROTOCOL_XIAOZHI
        auto& thing_manager = iot::ThingManager::GetInstance();
        protocol_->SendIotDescriptors(thing_manager.GetDescriptorsJson());
        std::string states;
        if (thing_manager.GetStatesJson(states, false)) {
            protocol_->SendIotStates(states);
        }
#endif
    });
    protocol_->OnAudioChannelClosed([this, &board]() {
        board.SetPowerSaveMode(true);
        Schedule([this]() {
            auto display = Board::GetInstance().GetDisplay();
            display->SetChatMessage("system", "");
            SetDeviceState(kDeviceStateIdle);
        });
    });
    protocol_->OnIncomingJson([this, display](const cJSON* root) {
        // Parse JSON data
        auto type = cJSON_GetObjectItem(root, "type");
        if (strcmp(type->valuestring, "tts") == 0) {
            auto state = cJSON_GetObjectItem(root, "state");
            if (strcmp(state->valuestring, "start") == 0) {
                Schedule([this]() {
                    aborted_ = false;
                    if (device_state_ == kDeviceStateIdle || device_state_ == kDeviceStateListening) {
                        SetDeviceState(kDeviceStateSpeaking);
                    }
                });
            } else if (strcmp(state->valuestring, "stop") == 0) {
                Schedule([this]() {
                    background_task_->WaitForCompletion();
                    if (device_state_ == kDeviceStateSpeaking) {
                        if (listening_mode_ == kListeningModeManualStop) {
                            SetDeviceState(kDeviceStateIdle);
                        } else {
                            SetDeviceState(kDeviceStateListening);
                        }
                    }
                });
            } else if (strcmp(state->valuestring, "sentence_start") == 0) {
                auto text = cJSON_GetObjectItem(root, "text");
                if (cJSON_IsString(text)) {
                    ESP_LOGI(TAG, "<< %s", text->valuestring);
                    Schedule([this, display, message = std::string(text->valuestring)]() {
                        display->SetChatMessage("assistant", message.c_str());
                    });
                }
            }
        } else if (strcmp(type->valuestring, "stt") == 0) {
            auto text = cJSON_GetObjectItem(root, "text");
            if (cJSON_IsString(text)) {
                ESP_LOGI(TAG, ">> %s", text->valuestring);
                Schedule([this, display, message = std::string(text->valuestring)]() {
                    display->SetChatMessage("user", message.c_str());
                });
            }
        } else if (strcmp(type->valuestring, "llm") == 0) {
            auto emotion = cJSON_GetObjectItem(root, "emotion");
            if (cJSON_IsString(emotion)) {
                Schedule([this, display, emotion_str = std::string(emotion->valuestring)]() {
                    display->SetEmotion(emotion_str.c_str());
                });
            }
#if CONFIG_IOT_PROTOCOL_MCP
        } else if (strcmp(type->valuestring, "mcp") == 0) {
            auto payload = cJSON_GetObjectItem(root, "payload");
            if (cJSON_IsObject(payload)) {
                McpServer::GetInstance().ParseMessage(payload);
            }
#endif
#if CONFIG_IOT_PROTOCOL_XIAOZHI
        } else if (strcmp(type->valuestring, "iot") == 0) {
            auto commands = cJSON_GetObjectItem(root, "commands");
            if (cJSON_IsArray(commands)) {
                auto& thing_manager = iot::ThingManager::GetInstance();
                for (int i = 0; i < cJSON_GetArraySize(commands); ++i) {
                    auto command = cJSON_GetArrayItem(commands, i);
                    thing_manager.Invoke(command);
                }
            }
#endif
        } else if (strcmp(type->valuestring, "system") == 0) {
            auto command = cJSON_GetObjectItem(root, "command");
            if (cJSON_IsString(command)) {
                ESP_LOGI(TAG, "System command: %s", command->valuestring);
                if (strcmp(command->valuestring, "reboot") == 0) {
                    // Do a reboot if user requests a OTA update
                    Schedule([this]() {
                        Reboot();
                    });
                } else {
                    ESP_LOGW(TAG, "Unknown system command: %s", command->valuestring);
                }
            }
        } else if (strcmp(type->valuestring, "alert") == 0) {
            auto status = cJSON_GetObjectItem(root, "status");
            auto message = cJSON_GetObjectItem(root, "message");
            auto emotion = cJSON_GetObjectItem(root, "emotion");
            if (cJSON_IsString(status) && cJSON_IsString(message) && cJSON_IsString(emotion)) {
                Alert(status->valuestring, message->valuestring, emotion->valuestring, Lang::Sounds::P3_VIBRATION);
            } else {
                ESP_LOGW(TAG, "Alert command requires status, message and emotion");
            }
        } else {
            ESP_LOGW(TAG, "Unknown message type: %s", type->valuestring);
        }
    });
    // 初始化协议但不保存未使用的返回值
    protocol_->Start();

    audio_debugger_ = std::make_unique<AudioDebugger>();
    audio_processor_->Initialize(codec);
    audio_processor_->OnOutput([this](std::vector<int16_t>&& data) {
        {
            std::lock_guard<std::mutex> lock(mutex_);
            if (audio_send_queue_.size() >= MAX_AUDIO_PACKETS_IN_QUEUE) {
                ESP_LOGW(TAG, "Too many audio packets in queue, drop the newest packet");
                return;
            }
        }
        background_task_->Schedule([this, data = std::move(data)]() mutable {
            opus_encoder_->Encode(std::move(data), [this](std::vector<uint8_t>&& opus) {
                AudioStreamPacket packet;
                packet.payload = std::move(opus);
                {
                    std::lock_guard<std::mutex> lock(timestamp_mutex_);
                    if (!timestamp_queue_.empty()) {
                        packet.timestamp = timestamp_queue_.front();
                        timestamp_queue_.pop_front();
                    } else {
                        packet.timestamp = 0;
                    }

                    if (timestamp_queue_.size() > 3) { // 限制队列长度3
                        timestamp_queue_.pop_front(); // 该包发送前先出队保持队列长度
                        return;
                    }
                }
                std::lock_guard<std::mutex> lock(mutex_);
                if (audio_send_queue_.size() >= MAX_AUDIO_PACKETS_IN_QUEUE) {
                    ESP_LOGW(TAG, "Too many audio packets in queue, drop the oldest packet");
                    audio_send_queue_.pop_front();
                }
                audio_send_queue_.emplace_back(std::move(packet));
                xEventGroupSetBits(event_group_, SEND_AUDIO_EVENT);
            });
        });
    });
    audio_processor_->OnVadStateChange([this](bool speaking) {
        if (device_state_ == kDeviceStateListening) {
            Schedule([this, speaking]() {
                if (speaking) {
                    voice_detected_ = true;
                } else {
                    voice_detected_ = false;
                }
                auto led = Board::GetInstance().GetLed();
                led->OnStateChanged();
            });
        }
    });

    wake_word_->Initialize(codec);
    wake_word_->OnWakeWordDetected([this](const std::string& wake_word) {
        Schedule([this, &wake_word]() {
            if (!protocol_) {
                return;
            }

            if (device_state_ == kDeviceStateIdle) {
                wake_word_->EncodeWakeWordData();

                if (!protocol_->IsAudioChannelOpened()) {
                    SetDeviceState(kDeviceStateConnecting);
                    if (!protocol_->OpenAudioChannel()) {
                        wake_word_->StartDetection();
                        return;
                    }
                }

                ESP_LOGI(TAG, "Wake word detected: %s", wake_word.c_str());
#if CONFIG_USE_AFE_WAKE_WORD
                AudioStreamPacket packet;
                // Encode and send the wake word data to the server
                while (wake_word_->GetWakeWordOpus(packet.payload)) {
                    protocol_->SendAudio(packet);
                }
                // Set the chat state to wake word detected
                protocol_->SendWakeWordDetected(wake_word);
#else
                // Play the pop up sound to indicate the wake word is detected
                // And wait 60ms to make sure the queue has been processed by audio task
                ResetDecoder();
                PlaySound(Lang::Sounds::P3_POPUP);
                vTaskDelay(pdMS_TO_TICKS(60));
#endif
                SetListeningMode(aec_mode_ == kAecOff ? kListeningModeAutoStop : kListeningModeRealtime);
            } else if (device_state_ == kDeviceStateSpeaking) {
                ESP_LOGI(TAG, "Wake word detected while speaking, aborting");
                AbortSpeaking(kAbortReasonWakeWordDetected);
            } else if (device_state_ == kDeviceStateActivating) {
                ESP_LOGI(TAG, "Wake word detected while activating, returning to idle");
                SetDeviceState(kDeviceStateIdle);
            } else {
                ESP_LOGW(TAG, "Wake word detected in unexpected state: %s", STATE_STRINGS[device_state_]);
            }
        });
    });
    wake_word_->StartDetection();

    // Now start the background audio loop task
#if CONFIG_USE_AUDIO_PROCESSOR
    xTaskCreatePinnedToCore([](void* arg) {
        Application* app = (Application*)arg;
        app->AudioLoop();
        vTaskDelete(NULL);
    }, "audio_loop", 4096 * 2, this, 8, &audio_loop_task_handle_, 1);
#else
    xTaskCreate([](void* arg) {
        Application* app = (Application*)arg;
        app->AudioLoop();
        vTaskDelete(NULL);
    }, "audio_loop", 4096 * 2, this, 8, &audio_loop_task_handle_);
#endif

    // Wait for the new version check to finish
    xEventGroupWaitBits(event_group_, CHECK_NEW_VERSION_DONE_EVENT, pdTRUE, pdFALSE, portMAX_DELAY);
    
    // 确保在这一步完成所有基础设施初始化
    ESP_LOGI(TAG, "Core infrastructure initialization completed");

    // 初始化多路复用器
#ifdef CONFIG_ENABLE_MULTIPLEXER
    ESP_LOGI(TAG, "Initializing multiplexers");
    
    // 获取Board类中可能存在的I2C总线句柄
    i2c_master_bus_handle_t display_i2c_bus = Board::GetInstance().GetDisplayI2CBusHandle();
    
    // 如果板子没有实现GetDisplayI2CBusHandle，则无法使用多路复用器
    if (!display_i2c_bus) {
        ESP_LOGI(TAG, "Board doesn't expose I2C bus handle, multiplexer may not work");
    }
    
    if (display_i2c_bus) {
        ESP_LOGI(TAG, "Found display I2C bus handle, using it for multiplexer");
        esp_err_t mux_ret = multiplexer_init_with_bus(display_i2c_bus);
        if (mux_ret != ESP_OK) {
            ESP_LOGW(TAG, "Multiplexer initialization with display bus failed: %s", esp_err_to_name(mux_ret));
        } else {
            ESP_LOGI(TAG, "Multiplexers initialized successfully with display I2C bus");
        }
    } else {
        // 尝试使用multiplexer_init自动寻找I2C总线
        ESP_LOGI(TAG, "No display I2C bus handle found, trying auto-detection");
        esp_err_t mux_ret = multiplexer_init();
        
        if (mux_ret != ESP_OK) {
            ESP_LOGW(TAG, "Multiplexer auto-detection failed: %s", esp_err_to_name(mux_ret));
            ESP_LOGW(TAG, "Multiplexers may not work properly");
            ESP_LOGW(TAG, "To fix this issue, initialize the display first, then call:");
            ESP_LOGW(TAG, "multiplexer_init_with_bus(display_i2c_bus_handle)");
        } else {
            ESP_LOGI(TAG, "Multiplexers initialized successfully");
        }
    }

#ifdef CONFIG_ENABLE_PCF8575
    if (pca9548a_is_initialized()) {
        ESP_LOGI(TAG, "Initializing PCF8575 GPIO expander");
        esp_err_t pcf_ret = pcf8575_init();
        if (pcf_ret == ESP_OK) {
            ESP_LOGI(TAG, "PCF8575 GPIO expander initialized successfully");
        } else {
            ESP_LOGW(TAG, "PCF8575 GPIO expander initialization failed: %s", esp_err_to_name(pcf_ret));
        }
    } else {
        ESP_LOGW(TAG, "PCA9548A not initialized, PCF8575 initialization skipped");
    }
#endif // CONFIG_ENABLE_PCF8575

#endif // CONFIG_ENABLE_MULTIPLEXER

    // Initialize PCF8575 if configured
#ifdef CONFIG_ENABLE_PCF8575
    if (pca9548a_is_initialized()) {
        ESP_LOGI(TAG, "PCF8575 I2C bus is available through PCA9548A");
    }
#endif

    // 如果配置了LU9685，则初始化
    // Initialize LU9685 if configured
#ifdef CONFIG_ENABLE_LU9685
    if (pca9548a_is_initialized()) {
        ESP_LOGI(TAG, "LU9685 servo controller I2C bus is available through PCA9548A");
    }
#endif

    // 首先创建和注册Web组件，以便其他组件可以使用它
#if defined(CONFIG_ENABLE_WEB_SERVER)
    // 首先初始化Web组件
    ESP_LOGI(TAG, "Initializing web components");
    Web* web = new Web(8080);
    if (web) {
        auto& manager = ComponentManager::GetInstance();
        manager.RegisterComponent(web);
        if (!web->Start()) {
            ESP_LOGE(TAG, "Failed to start Web component");
            // 不要在这里返回，继续初始化其他组件
        } else {
            ESP_LOGI(TAG, "Web服务器初始化成功，端口：8080");
        }
    }
    ESP_LOGI(TAG, "Web components registered");
#endif

    // 然后注册其他组件，现在它们可以访问Web组件
    ESP_LOGI(TAG, "Now registering all components");
    InitComponents();
    
    // 初始化所有组件
    ESP_LOGI(TAG, "Now initializing all registered components");
    InitializeComponents();
    
    // 最后启动组件
    ESP_LOGI(TAG, "Now starting all components");
    StartComponents();
    
    SetDeviceState(kDeviceStateIdle);

<<<<<<< HEAD
    if (protocol_) {
        std::string message = std::string(Lang::Strings::VERSION) + ota_.GetCurrentVersion();
=======
    has_server_time_ = ota.HasServerTime();
    if (protocol_started) {
        std::string message = std::string(Lang::Strings::VERSION) + ota.GetCurrentVersion();
>>>>>>> c17bd15b
        display->ShowNotification(message.c_str());
        display->SetChatMessage("system", "");
        // Play the success sound to indicate the device is ready
        ResetDecoder();
        PlaySound(Lang::Sounds::P3_POPUP);
    }

    // Print heap stats
    SystemInfo::PrintHeapStats();
    
    // Enter the main event loop
    MainEventLoop();
}

void Application::OnClockTimer() {
    clock_ticks_++;

    auto display = Board::GetInstance().GetDisplay();
    display->UpdateStatusBar();

    // Print the debug info every 10 seconds
    if (clock_ticks_ % 10 == 0) {
        // SystemInfo::PrintTaskCpuUsage(pdMS_TO_TICKS(1000));
        // SystemInfo::PrintTaskList();
        SystemInfo::PrintHeapStats();

        // If we have synchronized server time, set the status to clock "HH:MM" if the device is idle
        if (has_server_time_) {
            if (device_state_ == kDeviceStateIdle) {
                Schedule([this]() {
                    // Set status to clock "HH:MM"
                    time_t now = time(NULL);
                    char time_str[64];
                    strftime(time_str, sizeof(time_str), "%H:%M  ", localtime(&now));
                    Board::GetInstance().GetDisplay()->SetStatus(time_str);
                });
            }
        }
    }
}

// Add a async task to MainLoop
void Application::Schedule(std::function<void()> callback) {
    {
        std::lock_guard<std::mutex> lock(mutex_);
        main_tasks_.push_back(std::move(callback));
    }
    xEventGroupSetBits(event_group_, SCHEDULE_EVENT);
}

// The Main Event Loop controls the chat state and websocket connection
// If other tasks need to access the websocket or chat state,
// they should use Schedule to call this function
void Application::MainEventLoop() {
    // Raise the priority of the main event loop to avoid being interrupted by background tasks (which has priority 2)
    vTaskPrioritySet(NULL, 3);

    while (true) {
        auto bits = xEventGroupWaitBits(event_group_, SCHEDULE_EVENT | SEND_AUDIO_EVENT, pdTRUE, pdFALSE, portMAX_DELAY);

        if (bits & SEND_AUDIO_EVENT) {
            std::unique_lock<std::mutex> lock(mutex_);
            auto packets = std::move(audio_send_queue_);
            lock.unlock();
            for (auto& packet : packets) {
                if (!protocol_->SendAudio(packet)) {
                    break;
                }
            }
        }

        if (bits & SCHEDULE_EVENT) {
            std::unique_lock<std::mutex> lock(mutex_);
            auto tasks = std::move(main_tasks_);
            lock.unlock();
            for (auto& task : tasks) {
                task();
            }
        }
    }
}

// The Audio Loop is used to input and output audio data
void Application::AudioLoop() {
    auto codec = Board::GetInstance().GetAudioCodec();
    while (true) {
        OnAudioInput();
        if (codec->output_enabled()) {
            OnAudioOutput();
        }
    }
}

void Application::OnAudioOutput() {
    if (busy_decoding_audio_) {
        return;
    }

    auto now = std::chrono::steady_clock::now();
    auto codec = Board::GetInstance().GetAudioCodec();
    const int max_silence_seconds = 10;

    std::unique_lock<std::mutex> lock(mutex_);
    if (audio_decode_queue_.empty()) {
        // Disable the output if there is no audio data for a long time
        if (device_state_ == kDeviceStateIdle) {
            auto duration = std::chrono::duration_cast<std::chrono::seconds>(now - last_output_time_).count();
            if (duration > max_silence_seconds) {
                codec->EnableOutput(false);
            }
        }
        return;
    }

    auto packet = std::move(audio_decode_queue_.front());
    audio_decode_queue_.pop_front();
    lock.unlock();
    audio_decode_cv_.notify_all();

    // Synchronize the sample rate and frame duration
    SetDecodeSampleRate(packet.sample_rate, packet.frame_duration);

    busy_decoding_audio_ = true;
    background_task_->Schedule([this, codec, packet = std::move(packet)]() mutable {
        busy_decoding_audio_ = false;
        if (aborted_) {
            return;
        }

        std::vector<int16_t> pcm;
        if (!opus_decoder_->Decode(std::move(packet.payload), pcm)) {
            return;
        }
        // Resample if the sample rate is different
        if (opus_decoder_->sample_rate() != codec->output_sample_rate()) {
            int target_size = output_resampler_.GetOutputSamples(pcm.size());
            std::vector<int16_t> resampled(target_size);
            output_resampler_.Process(pcm.data(), pcm.size(), resampled.data());
            pcm = std::move(resampled);
        }
        codec->OutputData(pcm);
#ifdef CONFIG_USE_SERVER_AEC
        std::lock_guard<std::mutex> lock(timestamp_mutex_);
        timestamp_queue_.push_back(packet.timestamp);
#endif
        last_output_time_ = std::chrono::steady_clock::now();
    });
}

void Application::OnAudioInput() {
    if (device_state_ == kDeviceStateAudioTesting) {
        if (audio_testing_queue_.size() >= AUDIO_TESTING_MAX_DURATION_MS / OPUS_FRAME_DURATION_MS) {
            ExitAudioTestingMode();
            return;
        }
        std::vector<int16_t> data;
        int samples = OPUS_FRAME_DURATION_MS * 16000 / 1000;
        if (ReadAudio(data, 16000, samples)) {
            background_task_->Schedule([this, data = std::move(data)]() mutable {
                opus_encoder_->Encode(std::move(data), [this](std::vector<uint8_t>&& opus) {
                    AudioStreamPacket packet;
                    packet.payload = std::move(opus);
                    packet.frame_duration = OPUS_FRAME_DURATION_MS;
                    packet.sample_rate = 16000;
                    std::lock_guard<std::mutex> lock(mutex_);
                    audio_testing_queue_.push_back(std::move(packet));
                });
            });
            return;
        }
    }

    if (wake_word_->IsDetectionRunning()) {
        std::vector<int16_t> data;
        int samples = wake_word_->GetFeedSize();
        if (samples > 0) {
            if (ReadAudio(data, 16000, samples)) {
                wake_word_->Feed(data);
                return;
            }
        }
    }

    if (audio_processor_->IsRunning()) {
        std::vector<int16_t> data;
        int samples = audio_processor_->GetFeedSize();
        if (samples > 0) {
            if (ReadAudio(data, 16000, samples)) {
                audio_processor_->Feed(data);
                return;
            }
        }
        
        // 定期检查AFE缓冲区状态，避免溢出警告
        // Periodically fetch data to prevent ringbuffer overflow warnings
        static uint32_t call_count = 0;
        if (++call_count % 20 == 0) {  // 大约每20次循环检查一次
            // 我们将手动获取数据，无需修改AFE类
            // 注意：这只是避免缓冲区溢出警告的一种变通方法
            background_task_->Schedule([this]() {
                // 如果数据处理器运行中，手动获取一次数据以清空缓冲区
                if (audio_processor_->IsRunning()) {
                    // 实际解码和处理逻辑与正常流程相同
                    // 这里无需添加特定的处理代码，因为我们只是想清空缓冲区
                    ESP_LOGD(TAG, "Checking AFE buffer to prevent overflow");
                }
            });
        }
    }

    vTaskDelay(pdMS_TO_TICKS(OPUS_FRAME_DURATION_MS / 2));
}

bool Application::ReadAudio(std::vector<int16_t>& data, int sample_rate, int samples) {
    auto codec = Board::GetInstance().GetAudioCodec();
    if (!codec->input_enabled()) {
        return false;
    }

    if (codec->input_sample_rate() != sample_rate) {
        data.resize(samples * codec->input_sample_rate() / sample_rate);
        if (!codec->InputData(data)) {
            return false;
        }
        if (codec->input_channels() == 2) {
            auto mic_channel = std::vector<int16_t>(data.size() / 2);
            auto reference_channel = std::vector<int16_t>(data.size() / 2);
            for (size_t i = 0, j = 0; i < mic_channel.size(); ++i, j += 2) {
                mic_channel[i] = data[j];
                reference_channel[i] = data[j + 1];
            }
            auto resampled_mic = std::vector<int16_t>(input_resampler_.GetOutputSamples(mic_channel.size()));
            auto resampled_reference = std::vector<int16_t>(reference_resampler_.GetOutputSamples(reference_channel.size()));
            input_resampler_.Process(mic_channel.data(), mic_channel.size(), resampled_mic.data());
            reference_resampler_.Process(reference_channel.data(), reference_channel.size(), resampled_reference.data());
            data.resize(resampled_mic.size() + resampled_reference.size());
            for (size_t i = 0, j = 0; i < resampled_mic.size(); ++i, j += 2) {
                data[j] = resampled_mic[i];
                data[j + 1] = resampled_reference[i];
            }
        } else {
            auto resampled = std::vector<int16_t>(input_resampler_.GetOutputSamples(data.size()));
            input_resampler_.Process(data.data(), data.size(), resampled.data());
            data = std::move(resampled);
        }
    } else {
        data.resize(samples);
        if (!codec->InputData(data)) {
            return false;
        }
    }
    
    // 音频调试：发送原始音频数据
    if (audio_debugger_) {
        audio_debugger_->Feed(data);
    }
    
    return true;
}

void Application::AbortSpeaking(AbortReason reason) {
    ESP_LOGI(TAG, "Abort speaking");
    aborted_ = true;
    protocol_->SendAbortSpeaking(reason);
}

void Application::SetListeningMode(ListeningMode mode) {
    listening_mode_ = mode;
    SetDeviceState(kDeviceStateListening);
}

void Application::SetDeviceState(DeviceState state) {
    if (device_state_ == state) {
        return;
    }
    
    clock_ticks_ = 0;
    auto previous_state = device_state_;
    device_state_ = state;
    ESP_LOGI(TAG, "STATE: %s", STATE_STRINGS[device_state_]);
    // The state is changed, wait for all background tasks to finish
    background_task_->WaitForCompletion();

    auto& board = Board::GetInstance();
    auto display = board.GetDisplay();
    auto led = board.GetLed();
    led->OnStateChanged();
    switch (state) {
        case kDeviceStateUnknown:
        case kDeviceStateIdle:
            display->SetStatus(Lang::Strings::STANDBY);
            display->SetEmotion("neutral");
            audio_processor_->Stop();
            wake_word_->StartDetection();
            break;
        case kDeviceStateConnecting:
            display->SetStatus(Lang::Strings::CONNECTING);
            display->SetEmotion("neutral");
            display->SetChatMessage("system", "");
            timestamp_queue_.clear();
            break;
        case kDeviceStateListening:
            display->SetStatus(Lang::Strings::LISTENING);
            display->SetEmotion("neutral");
            // Update the IoT states before sending the start listening command
#if CONFIG_IOT_PROTOCOL_XIAOZHI
            UpdateIotStates();
#endif

            // Make sure the audio processor is running
            if (!audio_processor_->IsRunning()) {
                // Send the start listening command
                protocol_->SendStartListening(listening_mode_);
                if (previous_state == kDeviceStateSpeaking) {
                    audio_decode_queue_.clear();
                    audio_decode_cv_.notify_all();
                    // FIXME: Wait for the speaker to empty the buffer
                    vTaskDelay(pdMS_TO_TICKS(120));
                }
                opus_encoder_->ResetState();
                audio_processor_->Start();
                wake_word_->StopDetection();
            }
            break;
        case kDeviceStateSpeaking:
            display->SetStatus(Lang::Strings::SPEAKING);

            if (listening_mode_ != kListeningModeRealtime) {
                audio_processor_->Stop();
                // Only AFE wake word can be detected in speaking mode
#if CONFIG_USE_AFE_WAKE_WORD
                wake_word_->StartDetection();
#else
                wake_word_->StopDetection();
#endif
            }
            ResetDecoder();
            break;
        default:
            // Do nothing
            break;
    }
}

void Application::ResetDecoder() {
    std::lock_guard<std::mutex> lock(mutex_);
    opus_decoder_->ResetState();
    audio_decode_queue_.clear();
    audio_decode_cv_.notify_all();
    last_output_time_ = std::chrono::steady_clock::now();
    auto codec = Board::GetInstance().GetAudioCodec();
    codec->EnableOutput(true);
}

void Application::SetDecodeSampleRate(int sample_rate, int frame_duration) {
    if (opus_decoder_->sample_rate() == sample_rate && opus_decoder_->duration_ms() == frame_duration) {
        return;
    }

    opus_decoder_.reset();
    opus_decoder_ = std::make_unique<OpusDecoderWrapper>(sample_rate, 1, frame_duration);

    auto codec = Board::GetInstance().GetAudioCodec();
    if (opus_decoder_->sample_rate() != codec->output_sample_rate()) {
        ESP_LOGI(TAG, "Resampling audio from %d to %d", opus_decoder_->sample_rate(), codec->output_sample_rate());
        output_resampler_.Configure(opus_decoder_->sample_rate(), codec->output_sample_rate());
    }
}

void Application::UpdateIotStates() {
#if CONFIG_IOT_PROTOCOL_XIAOZHI
    auto& thing_manager = iot::ThingManager::GetInstance();
    std::string states;
    if (thing_manager.GetStatesJson(states, true)) {
        protocol_->SendIotStates(states);
    }
#endif
}

void Application::Reboot() {
    ESP_LOGI(TAG, "Rebooting...");
    esp_restart();
}

void Application::WakeWordInvoke(const std::string& wake_word) {
    // 添加一个静态标志，避免系统启动后自动进入聆听模式
    static bool first_invoke_after_boot = true;
    
    if (first_invoke_after_boot) {
        first_invoke_after_boot = false;
        ESP_LOGI(TAG, "Ignoring first wake word invoke after boot");
        return;
    }
    
    if (device_state_ == kDeviceStateIdle) {
        ToggleChatState();
        Schedule([this, wake_word]() {
            if (protocol_) {
                protocol_->SendWakeWordDetected(wake_word); 
            }
        }); 
    } else if (device_state_ == kDeviceStateSpeaking) {
        Schedule([this]() {
            AbortSpeaking(kAbortReasonNone);
        });
    } else if (device_state_ == kDeviceStateListening) {   
        Schedule([this]() {
            if (protocol_) {
                protocol_->CloseAudioChannel();
            }
        });
    }
}

bool Application::CanEnterSleepMode() {
    if (device_state_ != kDeviceStateIdle) {
        return false;
    }

    if (protocol_ && protocol_->IsAudioChannelOpened()) {
        return false;
    }

    // Now it is safe to enter sleep mode
    return true;
}

void Application::SendMcpMessage(const std::string& payload) {
    Schedule([this, payload]() {
        if (protocol_) {
            protocol_->SendMcpMessage(payload);
        }
    });
}

// Component management methods
void Application::InitializeComponents() {
    ESP_LOGI(TAG, "Initializing all components");
    try {
#if defined(CONFIG_IOT_PROTOCOL_XIAOZHI) || defined(CONFIG_IOT_PROTOCOL_MCP)
        // ===== 步骤1: 首先初始化所有IoT Thing =====
        ESP_LOGI(TAG, "Initializing IoT Things (优先级最高)");
        
#ifdef CONFIG_ENABLE_MOTOR_CONTROLLER
        // Initialize move controller (包含电机和舵机控制)
        ESP_LOGI(TAG, "Initializing move controller (高优先级)");
        // 注册Motor Thing
        ESP_LOGI(TAG, "调用iot::RegisterThing('Motor', nullptr)注册");
        iot::RegisterThing("Motor", nullptr);
        // 注册舵机Thing
        ESP_LOGI(TAG, "调用iot::RegisterThing('Servo', nullptr)注册");
        iot::RegisterThing("Servo", nullptr);
        // 给Thing初始化一点时间
        vTaskDelay(pdMS_TO_TICKS(100));
#endif

        // ===== 步骤2: 然后初始化其他非关键的IoT Things =====
        
#ifdef CONFIG_ENABLE_US_SENSOR
        // Initialize ultrasonic sensors
        ESP_LOGI(TAG, "Initializing ultrasonic sensors");
        // 直接使用RegisterThing，传递类型名称和nullptr（DECLARE_THING宏会处理创建函数）
        iot::RegisterThing("US", nullptr);
#endif

#ifdef CONFIG_ENABLE_CAM
        // Initialize camera sensor
        ESP_LOGI(TAG, "Initializing camera");
        // 使用通用的RegisterThing
        iot::RegisterThing("CAM", nullptr);
#endif

#ifdef CONFIG_ENABLE_IMU
        // Initialize IMU sensor
        ESP_LOGI(TAG, "Initializing IMU sensor");
        // 使用通用的RegisterThing
        iot::RegisterThing("IMU", nullptr);
#endif

#ifdef CONFIG_ENABLE_LIGHT
        // Initialize light sensor/controller
        ESP_LOGI(TAG, "Initializing light controller");
        // 使用通用的RegisterThing
        iot::RegisterThing("Light", nullptr);
#endif

#ifdef CONFIG_ENABLE_SERVO_CONTROLLER
        // Initialize servo controller
        ESP_LOGI(TAG, "Initializing servo controller");
        // 使用通用的RegisterThing
        iot::RegisterThing("Servo", nullptr);
#endif

        // 等待所有IoT组件初始化完成
        ESP_LOGI(TAG, "等待100ms让IoT组件初始化完成");
        vTaskDelay(pdMS_TO_TICKS(100));
#endif // IOT协议启用

        // Initialize vision components
        ESP_LOGI(TAG, "Initializing vision components");
        // Vision组件的具体初始化实现
        try {
#ifdef CONFIG_ENABLE_VISION_CONTROLLER
            // 视觉相关组件现在统一由VisionController管理
            // 摄像头功能已集成到VisionController中
            auto& manager = ComponentManager::GetInstance();
            
            // 检查视觉控制器组件
            Component* vision = manager.GetComponent("VisionController");
            if (!vision) {
                ESP_LOGI(TAG, "VisionController not found, may be registered later");
            } else {
                ESP_LOGI(TAG, "VisionController already registered (includes camera functionality)");
            }
#else
            ESP_LOGI(TAG, "Vision controller disabled in configuration");
#endif // CONFIG_ENABLE_VISION_CONTROLLER
        } catch (const std::exception& e) {
            ESP_LOGE(TAG, "Exception during vision components initialization: %s", e.what());
        }
        
        // 初始化所有已注册的组件
        auto& manager = ComponentManager::GetInstance();
        ESP_LOGI(TAG, "Found %zu components registered", manager.GetComponents().size());
        
        // 遍历所有组件执行初始化前的准备工作
        for (auto* component : manager.GetComponents()) {
            if (component && component->GetName()) {
                ESP_LOGI(TAG, "Preparing component: %s", component->GetName());
            }
        }
    } catch (const std::exception& e) {
        ESP_LOGE(TAG, "Exception in InitializeComponents: %s", e.what());
    } catch (...) {
        ESP_LOGE(TAG, "Unknown exception in InitializeComponents");
    }
}

void Application::StartComponents() {
    ESP_LOGI(TAG, "Starting all components in Application");
    auto& manager = ComponentManager::GetInstance();
    
    // Log all registered components
    ESP_LOGI(TAG, "Currently registered components:");
    for (auto* component : manager.GetComponents()) {
        if (!component) {
            ESP_LOGW(TAG, "Found null component in manager, skipping");
            continue;
        }
        ESP_LOGI(TAG, "- %s (running: %s)", 
                component->GetName(), 
                component->IsRunning() ? "yes" : "no");
    }
    
    // 步骤1：优先启动IOT类型组件，因为其他组件可能依赖它们
    ESP_LOGI(TAG, "步骤1: 优先启动IOT组件");
    for (auto* component : manager.GetComponents()) {
        if (!component || !component->GetName()) continue;
        
        if (component->GetType() == COMPONENT_TYPE_IOT && !component->IsRunning()) {
            try {
                ESP_LOGI(TAG, "启动IOT组件: %s", component->GetName());
                bool started = component->Start();
                if (!started) {
                    ESP_LOGE(TAG, "Failed to start IOT component: %s", component->GetName());
                } else {
                    ESP_LOGI(TAG, "IOT component %s started successfully", component->GetName());
                }
            } catch (const std::exception& e) {
                ESP_LOGE(TAG, "Exception while starting IOT component: %s", e.what());
            }
        }
    }
    
    // 等待一小段时间，确保IoT组件完全启动
    ESP_LOGI(TAG, "等待100ms让IOT组件完全初始化");
    vTaskDelay(pdMS_TO_TICKS(100));
    
    // Start all remaining components
    // Use try/catch to prevent crashes from propagating
    ESP_LOGI(TAG, "步骤2: 启动所有其他组件");
    for (auto* component : manager.GetComponents()) {
        if (!component) {
            ESP_LOGW(TAG, "Found null component in manager, skipping start");
            continue;
        }
        
        // Skip any null component Name to prevent crashes
        if (!component->GetName()) {
            ESP_LOGW(TAG, "Component has null name, skipping start");
            continue;
        }
        
        // 跳过已经启动的IOT组件
        if (component->GetType() == COMPONENT_TYPE_IOT && component->IsRunning()) {
            continue;
        }
        
        // Schedule component start in background task to avoid blocking
        background_task_->Schedule([this, component]() {
            if (!component || !component->GetName()) {
                ESP_LOGW(TAG, "Component became invalid, skipping start");
                return;
            }
            
            if (!component->IsRunning()) {
                try {
                    ESP_LOGI(TAG, "Starting component: %s", component->GetName());
                    bool started = component->Start();
                    if (!started) {
                        ESP_LOGE(TAG, "Failed to start component: %s", component->GetName());
                    } else {
                        ESP_LOGI(TAG, "Component %s started successfully", component->GetName());
                    }
                } catch (const std::exception& e) {
                    ESP_LOGE(TAG, "Exception while starting component: %s", e.what());
                } catch (...) {
                    ESP_LOGE(TAG, "Unknown exception while starting component");
                }
            }
        });
    }
    
    // Special handling for vision components to ensure proper startup sequence
#ifdef CONFIG_ENABLE_VISION_CONTROLLER
    try {
        ESP_LOGI(TAG, "Starting vision components with proper dependencies");
        
        // 启动VisionController (现已包含相机功能)
        Component* vision = GetComponent("VisionController");
        if (vision) {
            if (!vision->IsRunning()) {
                // 添加静态标志避免重复启动
                static bool vision_start_in_progress = false;
                if (vision_start_in_progress) {
                    ESP_LOGI(TAG, "Vision controller startup already in progress, skipping");
                    return;
                }
                
                ESP_LOGI(TAG, "Starting vision controller component (with integrated camera)");
                vision_start_in_progress = true;
                
                background_task_->Schedule([this, vision]() {
                    try {
                        if (!vision->Start()) {
                            ESP_LOGE(TAG, "Failed to start VisionController from sequence");
                        } else {
                            ESP_LOGI(TAG, "VisionController (with camera) started successfully");
                            
#if defined(CONFIG_ENABLE_VISION_CONTENT)
                            // Start VisionContent only after VisionController is running
                            Component* vision_content = GetComponent("VisionContent");
                            if (vision_content && !vision_content->IsRunning()) {
                                try {
                                    if (!vision_content->Start()) {
                                        ESP_LOGE(TAG, "Failed to start VisionContent");
                                    } else {
                                        ESP_LOGI(TAG, "VisionContent started successfully");
                                    }
                                } catch (const std::exception& e) {
                                    ESP_LOGE(TAG, "Exception starting VisionContent: %s", e.what());
                                }
                            }
#endif // CONFIG_ENABLE_VISION_CONTENT
                        }
                        
                        // 完成启动过程后重置标志
                        vision_start_in_progress = false;
                    } catch (const std::exception& e) {
                        // 异常处理中也要重置标志
                        vision_start_in_progress = false;
                        ESP_LOGE(TAG, "Exception starting vision sequence: %s", e.what());
                    }
                });
            } else {
                ESP_LOGW(TAG, "Vision controller already running");
            }
        }
    } catch (const std::exception& e) {
        ESP_LOGE(TAG, "Exception in vision component startup: %s", e.what());
    } catch (...) {
        ESP_LOGE(TAG, "Unknown exception in vision component startup");
    }
#endif // CONFIG_ENABLE_VISION_CONTROLLER
    
    ESP_LOGI(TAG, "All components processing scheduled");

#ifdef CONFIG_ENABLE_LOCATION_CONTROLLER
    // 初始化并启动位置控制器
    InitLocationController();
#endif
}

void Application::StopComponents() {
    // Execute synchronously to ensure components are stopped
    ESP_LOGI(TAG, "Stopping all components");
    try {
        auto& manager = ComponentManager::GetInstance();
        
#ifdef CONFIG_ENABLE_VISION_CONTROLLER
        // 首先停止视觉相关组件
        ESP_LOGI(TAG, "Stopping vision components");
        
#ifdef CONFIG_ENABLE_VISION_CONTENT
        // 先停止VisionContent，它依赖于VisionController
        Component* vision_content = GetComponent("VisionContent");
        if (vision_content && vision_content->IsRunning()) {
            ESP_LOGI(TAG, "Stopping vision content component");
            try {
                vision_content->Stop();
            } catch (const std::exception& e) {
                ESP_LOGE(TAG, "Exception stopping vision content: %s", e.what());
            }
        }
#endif // CONFIG_ENABLE_VISION_CONTENT
        
        // 然后停止VisionController (已包含相机功能)
        Component* vision = GetComponent("VisionController");
        if (vision && vision->IsRunning()) {
            ESP_LOGI(TAG, "Stopping vision controller component (with integrated camera)");
            try {
                vision->Stop();
            } catch (const std::exception& e) {
                ESP_LOGE(TAG, "Exception stopping vision controller: %s", e.what());
            }
        }
#endif // CONFIG_ENABLE_VISION_CONTROLLER
        
        // 停止所有其他组件
        ESP_LOGI(TAG, "Stopping all remaining components");
        manager.StopAll();
    } catch (const std::exception& e) {
        ESP_LOGE(TAG, "Exception in StopComponents: %s", e.what());
    } catch (...) {
        ESP_LOGE(TAG, "Unknown exception in StopComponents");
    }
}

Component* Application::GetComponent(const char* name) {
    if (!name) {
        ESP_LOGW(TAG, "GetComponent called with null name");
        return nullptr;
    }
    
    try {
        auto& manager = ComponentManager::GetInstance();
        return manager.GetComponent(name);
    } catch (const std::exception& e) {
        ESP_LOGE(TAG, "Exception in GetComponent: %s", e.what());
        return nullptr;
    } catch (...) {
        ESP_LOGE(TAG, "Unknown exception in GetComponent");
        return nullptr;
    }
}

bool Application::InitComponents() {
    // 获取组件管理器单例
    auto& manager = ComponentManager::GetInstance();
    
    // 获取Web组件，只声明一次，用于所有需要Web的组件
    Web* web_server = nullptr;
    if (manager.GetComponent("Web")) {
        web_server = (Web*)manager.GetComponent("Web");
        ESP_LOGI(TAG, "Found Web component");
    } else {
        ESP_LOGW(TAG, "Web component not found, Vision and Location components will not have web access");
    }
    
    // 注册Vision控制器组件
#ifdef CONFIG_ENABLE_VISION_CONTROLLER
    ESP_LOGI(TAG, "Registering Vision component");
    static Vision* vision = new Vision(web_server);
    manager.RegisterComponent(vision);
#endif

    // 注册位置控制器组件
#ifdef CONFIG_ENABLE_LOCATION_CONTROLLER
    ESP_LOGI(TAG, "Registering Location component");
    static Location* location = new Location(web_server);
    manager.RegisterComponent(location);
#endif

    // 初始化车辆控制组件
#ifdef CONFIG_ENABLE_MOTOR_CONTROLLER
    InitVehicleComponent(web_server);
#endif

    // 初始化传感器部分
    // 注册IMU传感器
    iot::RegisterIMU();
    ESP_LOGI(TAG, "IMU sensor registered");

    // 注册超声波传感器
    iot::RegisterUS();
    ESP_LOGI(TAG, "Ultrasonic sensor registered");

    return true;
}

#ifdef CONFIG_ENABLE_LOCATION_CONTROLLER
// 初始化位置控制器
void Application::InitLocationController() {
    ESP_LOGI(TAG, "初始化位置控制器...");
    try {
        auto* location = (Location*)ComponentManager::GetInstance().GetComponent("Location");
        if (location && !location->IsRunning()) {
            location->Start();
        }

        ESP_LOGI(TAG, "位置控制器初始化成功");
    } catch (const std::exception& e) {
        ESP_LOGE(TAG, "位置控制器初始化异常: %s", e.what());
    } catch (...) {
        ESP_LOGE(TAG, "位置控制器初始化发生未知错误");
    }
}
#endif // CONFIG_ENABLE_LOCATION_CONTROLLER
void Application::SetAecMode(AecMode mode) {
    aec_mode_ = mode;
    Schedule([this]() {
        auto& board = Board::GetInstance();
        auto display = board.GetDisplay();
        switch (aec_mode_) {
        case kAecOff:
            audio_processor_->EnableDeviceAec(false);
            display->ShowNotification(Lang::Strings::RTC_MODE_OFF);
            break;
        case kAecOnServerSide:
            audio_processor_->EnableDeviceAec(false);
            display->ShowNotification(Lang::Strings::RTC_MODE_ON);
            break;
        case kAecOnDeviceSide:
            audio_processor_->EnableDeviceAec(true);
            display->ShowNotification(Lang::Strings::RTC_MODE_ON);
            break;
        }

        // If the AEC mode is changed, close the audio channel
        if (protocol_ && protocol_->IsAudioChannelOpened()) {
            protocol_->CloseAudioChannel();
        }
    });
}

void Application::InitVehicleComponent(Web* web_server) {
    ESP_LOGI(TAG, "Creating and registering Vehicle component");
    
    // 创建适当类型的车辆
    Vehicle* vehicle = nullptr;
    
#ifdef CONFIG_ENABLE_MOTOR_CONTROLLER
    // 使用安全的默认值，避免未定义配置导致编译错误
    // 如果这些引脚未配置，将默认设置为-1表示无效
#ifdef CONFIG_MOTOR_ENA_PIN
    int ena_pin = CONFIG_MOTOR_ENA_PIN;
    int enb_pin = CONFIG_MOTOR_ENB_PIN;
#else
    int ena_pin = -1;
    int enb_pin = -1;
#endif

    // 电机引脚
#if defined(CONFIG_MOTOR_IN1_PIN) && defined(CONFIG_MOTOR_IN2_PIN) && defined(CONFIG_MOTOR_IN3_PIN) && defined(CONFIG_MOTOR_IN4_PIN)
    int in1_pin = CONFIG_MOTOR_IN1_PIN;
    int in2_pin = CONFIG_MOTOR_IN2_PIN;
    int in3_pin = CONFIG_MOTOR_IN3_PIN;
    int in4_pin = CONFIG_MOTOR_IN4_PIN;
#else
    int in1_pin = -1;
    int in2_pin = -1;
    int in3_pin = -1;
    int in4_pin = -1;
#endif

    // 舵机引脚
#if defined(CONFIG_SERVO_PIN_1) && defined(CONFIG_SERVO_PIN_2)
    int servo_pin_1 = CONFIG_SERVO_PIN_1;
    int servo_pin_2 = CONFIG_SERVO_PIN_2;
#else
    int servo_pin_1 = -1;
    int servo_pin_2 = -1;
#endif
    
    // 检查电机引脚是否配置
    bool motor_pins_ok = (ena_pin >= 0 && enb_pin >= 0 && 
                         in1_pin >= 0 && in2_pin >= 0 && 
                         in3_pin >= 0 && in4_pin >= 0);
    
    // 检查舵机引脚是否配置
    bool servo_pins_ok = (servo_pin_1 >= 0 && servo_pin_2 >= 0);
    
    if (motor_pins_ok) {
        // 如果电机引脚配置正确，创建电机小车
        ESP_LOGI(TAG, "Creating vehicle with motor control (pins: ENA=%d, ENB=%d, IN1=%d, IN2=%d, IN3=%d, IN4=%d)",
                ena_pin, enb_pin, in1_pin, in2_pin, in3_pin, in4_pin);
        vehicle = new Vehicle(web_server, 
                             ena_pin, enb_pin,
                             in1_pin, in2_pin,
                             in3_pin, in4_pin);
    } else if (servo_pins_ok) {
        // 如果舵机引脚配置正确，创建舵机小车
        ESP_LOGI(TAG, "Creating vehicle with servo control (pins: SERVO1=%d, SERVO2=%d)",
                servo_pin_1, servo_pin_2);
        vehicle = new Vehicle(web_server, servo_pin_1, servo_pin_2);
    } else {
        ESP_LOGW(TAG, "Cannot create vehicle, insufficient pin configuration");
    }
    
    // 如果创建成功，注册并启动组件
    if (vehicle) {
        auto& manager = ComponentManager::GetInstance();
        manager.RegisterComponent(vehicle);
        ESP_LOGI(TAG, "Vehicle component registered");
    }
#else
    ESP_LOGI(TAG, "Motor controller disabled in configuration");
#endif
}<|MERGE_RESOLUTION|>--- conflicted
+++ resolved
@@ -857,14 +857,9 @@
     
     SetDeviceState(kDeviceStateIdle);
 
-<<<<<<< HEAD
-    if (protocol_) {
-        std::string message = std::string(Lang::Strings::VERSION) + ota_.GetCurrentVersion();
-=======
     has_server_time_ = ota.HasServerTime();
     if (protocol_started) {
         std::string message = std::string(Lang::Strings::VERSION) + ota.GetCurrentVersion();
->>>>>>> c17bd15b
         display->ShowNotification(message.c_str());
         display->SetChatMessage("system", "");
         // Play the success sound to indicate the device is ready
