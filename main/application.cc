--- conflicted
+++ resolved
@@ -579,12 +579,6 @@
                         return;
                     }
                 }
-<<<<<<< HEAD
-                Schedule([this, packet = std::move(packet)]() {
-                    protocol_->SendAudio(packet);
-                });
-=======
-#endif
                 std::lock_guard<std::mutex> lock(mutex_);
                 if (audio_send_queue_.size() >= MAX_AUDIO_PACKETS_IN_QUEUE) {
                     ESP_LOGW(TAG, "Too many audio packets in queue, drop the oldest packet");
@@ -592,7 +586,6 @@
                 }
                 audio_send_queue_.emplace_back(std::move(packet));
                 xEventGroupSetBits(event_group_, SEND_AUDIO_EVENT);
->>>>>>> upstream/main
             });
         });
     });
@@ -769,13 +762,10 @@
         ResetDecoder();
         PlaySound(Lang::Sounds::P3_SUCCESS);
     }
-<<<<<<< HEAD
-=======
 
     // Print heap stats
     SystemInfo::PrintHeapStats();
     
->>>>>>> upstream/main
     // Enter the main event loop
     MainEventLoop();
 }
@@ -1169,7 +1159,6 @@
     });
 }
 
-<<<<<<< HEAD
 // Component management methods
 void Application::InitializeComponents() {
     ESP_LOGI(TAG, "Initializing all components");
@@ -1566,7 +1555,6 @@
     }
 }
 #endif // CONFIG_ENABLE_LOCATION_CONTROLLER
-=======
 void Application::SetAecMode(AecMode mode) {
     aec_mode_ = mode;
     Schedule([this]() {
@@ -1592,5 +1580,4 @@
             protocol_->CloseAudioChannel();
         }
     });
-}
->>>>>>> 7f7f24e5
+}