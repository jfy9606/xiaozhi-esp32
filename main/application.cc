#include "application.h"
#include "board.h"
#include "display.h"
#include "system_info.h"
#include "ml307_ssl_transport.h"
#include "audio_codec.h"
#include "mqtt_protocol.h"
#include "websocket_protocol.h"
#include "font_awesome_symbols.h"
#include "iot/thing_manager.h"
#include "assets/lang_config.h"
#include "mcp_server.h"
#include "ext/include/multiplexer.h"
#include "ext/include/pca9548a.h"
#include "ext/include/pcf8575.h"
#include "iot/things/servo.h"

#if CONFIG_USE_AUDIO_PROCESSOR
#include "afe_audio_processor.h"
#else
#include "dummy_audio_processor.h"
#endif

#include <cstring>
#include <esp_log.h>
#include <cJSON.h>
#include <driver/gpio.h>
#include <arpa/inet.h>
#include "vision/vision_controller.h"
#include "location/location_controller.h"

#define TAG "Application"


static const char* const STATE_STRINGS[] = {
    "unknown",
    "starting",
    "configuring",
    "idle",
    "connecting",
    "listening",
    "speaking",
    "upgrading",
    "activating",
    "fatal_error",
    "invalid_state"
};

Application::Application() {
    event_group_ = xEventGroupCreate();
    background_task_ = new BackgroundTask(4096 * 7);

#if CONFIG_USE_AUDIO_PROCESSOR
    audio_processor_ = std::make_unique<AfeAudioProcessor>();
#else
    audio_processor_ = std::make_unique<DummyAudioProcessor>();
#endif

    esp_timer_create_args_t clock_timer_args = {
        .callback = [](void* arg) {
            Application* app = (Application*)arg;
            app->OnClockTimer();
        },
        .arg = this,
        .dispatch_method = ESP_TIMER_TASK,
        .name = "clock_timer",
        .skip_unhandled_events = true
    };
    esp_timer_create(&clock_timer_args, &clock_timer_handle_);
}

Application::~Application() {
    if (clock_timer_handle_ != nullptr) {
        esp_timer_stop(clock_timer_handle_);
        esp_timer_delete(clock_timer_handle_);
    }
    if (background_task_ != nullptr) {
        delete background_task_;
    }
    vEventGroupDelete(event_group_);
}

void Application::CheckNewVersion() {
    const int MAX_RETRY = 10;
    int retry_count = 0;
    int retry_delay = 10; // 初始重试延迟为10秒

    while (true) {
        SetDeviceState(kDeviceStateActivating);
        auto display = Board::GetInstance().GetDisplay();
        display->SetStatus(Lang::Strings::CHECKING_NEW_VERSION);

        if (!ota_.CheckVersion()) {
            retry_count++;
            if (retry_count >= MAX_RETRY) {
                ESP_LOGE(TAG, "Too many retries, exit version check");
                return;
            }

            char buffer[128];
            snprintf(buffer, sizeof(buffer), Lang::Strings::CHECK_NEW_VERSION_FAILED, retry_delay, ota_.GetCheckVersionUrl().c_str());
            Alert(Lang::Strings::ERROR, buffer, "sad", Lang::Sounds::P3_EXCLAMATION);

            ESP_LOGW(TAG, "Check new version failed, retry in %d seconds (%d/%d)", retry_delay, retry_count, MAX_RETRY);
            for (int i = 0; i < retry_delay; i++) {
                vTaskDelay(pdMS_TO_TICKS(1000));
                if (device_state_ == kDeviceStateIdle) {
                    break;
                }
            }
            retry_delay *= 2; // 每次重试后延迟时间翻倍
            continue;
        }
        retry_count = 0;
        retry_delay = 10; // 重置重试延迟时间

        if (ota_.HasNewVersion()) {
            Alert(Lang::Strings::OTA_UPGRADE, Lang::Strings::UPGRADING, "happy", Lang::Sounds::P3_UPGRADE);

            vTaskDelay(pdMS_TO_TICKS(3000));

            SetDeviceState(kDeviceStateUpgrading);
            
            display->SetIcon(FONT_AWESOME_DOWNLOAD);
            std::string message = std::string(Lang::Strings::NEW_VERSION) + ota_.GetFirmwareVersion();
            display->SetChatMessage("system", message.c_str());

            auto& board = Board::GetInstance();
            board.SetPowerSaveMode(false);
            background_task_->WaitForCompletion();
            delete background_task_;
            background_task_ = nullptr;
            vTaskDelay(pdMS_TO_TICKS(1000));

            ota_.StartUpgrade([display](int progress, size_t speed) {
                char buffer[64];
                snprintf(buffer, sizeof(buffer), "%d%% %zuKB/s", progress, speed / 1024);
                display->SetChatMessage("system", buffer);
            });

            // If upgrade success, the device will reboot and never reach here
            display->SetStatus(Lang::Strings::UPGRADE_FAILED);
            ESP_LOGI(TAG, "Firmware upgrade failed...");
            vTaskDelay(pdMS_TO_TICKS(3000));
            Reboot();
            return;
        }

        // No new version, mark the current version as valid
        ota_.MarkCurrentVersionValid();
        if (!ota_.HasActivationCode() && !ota_.HasActivationChallenge()) {
            xEventGroupSetBits(event_group_, CHECK_NEW_VERSION_DONE_EVENT);
            // Exit the loop if done checking new version
            break;
        }

        display->SetStatus(Lang::Strings::ACTIVATION);
        // Activation code is shown to the user and waiting for the user to input
        if (ota_.HasActivationCode()) {
            ShowActivationCode();
        }

        // This will block the loop until the activation is done or timeout
        for (int i = 0; i < 10; ++i) {
            ESP_LOGI(TAG, "Activating... %d/%d", i + 1, 10);
            esp_err_t err = ota_.Activate();
            if (err == ESP_OK) {
                xEventGroupSetBits(event_group_, CHECK_NEW_VERSION_DONE_EVENT);
                break;
            } else if (err == ESP_ERR_TIMEOUT) {
                vTaskDelay(pdMS_TO_TICKS(3000));
            } else {
                vTaskDelay(pdMS_TO_TICKS(10000));
            }
            if (device_state_ == kDeviceStateIdle) {
                break;
            }
        }
    }
}

void Application::ShowActivationCode() {
    auto& message = ota_.GetActivationMessage();
    auto& code = ota_.GetActivationCode();

    struct digit_sound {
        char digit;
        const std::string_view& sound;
    };
    static const std::array<digit_sound, 10> digit_sounds{{
        digit_sound{'0', Lang::Sounds::P3_0},
        digit_sound{'1', Lang::Sounds::P3_1}, 
        digit_sound{'2', Lang::Sounds::P3_2},
        digit_sound{'3', Lang::Sounds::P3_3},
        digit_sound{'4', Lang::Sounds::P3_4},
        digit_sound{'5', Lang::Sounds::P3_5},
        digit_sound{'6', Lang::Sounds::P3_6},
        digit_sound{'7', Lang::Sounds::P3_7},
        digit_sound{'8', Lang::Sounds::P3_8},
        digit_sound{'9', Lang::Sounds::P3_9}
    }};

    // This sentence uses 9KB of SRAM, so we need to wait for it to finish
    Alert(Lang::Strings::ACTIVATION, message.c_str(), "happy", Lang::Sounds::P3_ACTIVATION);

    for (const auto& digit : code) {
        auto it = std::find_if(digit_sounds.begin(), digit_sounds.end(),
            [digit](const digit_sound& ds) { return ds.digit == digit; });
        if (it != digit_sounds.end()) {
            PlaySound(it->sound);
        }
    }
}

void Application::Alert(const char* status, const char* message, const char* emotion, const std::string_view& sound) {
    ESP_LOGW(TAG, "Alert %s: %s [%s]", status, message, emotion);
    auto display = Board::GetInstance().GetDisplay();
    display->SetStatus(status);
    display->SetEmotion(emotion);
    display->SetChatMessage("system", message);
    if (!sound.empty()) {
        ResetDecoder();
        PlaySound(sound);
    }
}

void Application::DismissAlert() {
    if (device_state_ == kDeviceStateIdle) {
        auto display = Board::GetInstance().GetDisplay();
        display->SetStatus(Lang::Strings::STANDBY);
        display->SetEmotion("neutral");
        display->SetChatMessage("system", "");
    }
}

void Application::PlaySound(const std::string_view& sound) {
    // Wait for the previous sound to finish
    {
        std::unique_lock<std::mutex> lock(mutex_);
        audio_decode_cv_.wait(lock, [this]() {
            return audio_decode_queue_.empty();
        });
    }
    background_task_->WaitForCompletion();

    // The assets are encoded at 16000Hz, 60ms frame duration
    SetDecodeSampleRate(16000, 60);
    const char* data = sound.data();
    size_t size = sound.size();
    for (const char* p = data; p < data + size; ) {
        auto p3 = (BinaryProtocol3*)p;
        p += sizeof(BinaryProtocol3);

        auto payload_size = ntohs(p3->payload_size);
        AudioStreamPacket packet;
        packet.payload.resize(payload_size);
        memcpy(packet.payload.data(), p3->payload, payload_size);
        p += payload_size;

        std::lock_guard<std::mutex> lock(mutex_);
        audio_decode_queue_.emplace_back(std::move(packet));
    }
}

void Application::ToggleChatState() {
    if (device_state_ == kDeviceStateActivating) {
        SetDeviceState(kDeviceStateIdle);
        return;
    }

    if (!protocol_) {
        ESP_LOGE(TAG, "Protocol not initialized");
        return;
    }

    if (device_state_ == kDeviceStateIdle) {
        Schedule([this]() {
            SetDeviceState(kDeviceStateConnecting);
            if (!protocol_->OpenAudioChannel()) {
                return;
            }

            SetListeningMode(realtime_chat_enabled_ ? kListeningModeRealtime : kListeningModeAutoStop);
        });
    } else if (device_state_ == kDeviceStateSpeaking) {
        Schedule([this]() {
            AbortSpeaking(kAbortReasonNone);
        });
    } else if (device_state_ == kDeviceStateListening) {
        Schedule([this]() {
            protocol_->CloseAudioChannel();
        });
    }
}

void Application::StartListening() {
    if (device_state_ == kDeviceStateActivating) {
        SetDeviceState(kDeviceStateIdle);
        return;
    }

    if (!protocol_) {
        ESP_LOGE(TAG, "Protocol not initialized");
        return;
    }
    
    if (device_state_ == kDeviceStateIdle) {
        Schedule([this]() {
            if (!protocol_->IsAudioChannelOpened()) {
                SetDeviceState(kDeviceStateConnecting);
                if (!protocol_->OpenAudioChannel()) {
                    return;
                }
            }

            SetListeningMode(kListeningModeManualStop);
        });
    } else if (device_state_ == kDeviceStateSpeaking) {
        Schedule([this]() {
            AbortSpeaking(kAbortReasonNone);
            SetListeningMode(kListeningModeManualStop);
        });
    }
}

void Application::StopListening() {
    const std::array<int, 3> valid_states = {
        kDeviceStateListening,
        kDeviceStateSpeaking,
        kDeviceStateIdle,
    };
    // If not valid, do nothing
    if (std::find(valid_states.begin(), valid_states.end(), device_state_) == valid_states.end()) {
        return;
    }

    Schedule([this]() {
        if (device_state_ == kDeviceStateListening) {
            protocol_->SendStopListening();
            SetDeviceState(kDeviceStateIdle);
        }
    });
}

void Application::Start() {
    auto& board = Board::GetInstance();
    SetDeviceState(kDeviceStateStarting);

    /* Setup the display */
    auto display = board.GetDisplay();

    /* Setup the audio codec */
    auto codec = board.GetAudioCodec();
    opus_decoder_ = std::make_unique<OpusDecoderWrapper>(codec->output_sample_rate(), 1, OPUS_FRAME_DURATION_MS);
    opus_encoder_ = std::make_unique<OpusEncoderWrapper>(16000, 1, OPUS_FRAME_DURATION_MS);
    if (realtime_chat_enabled_) {
        ESP_LOGI(TAG, "Realtime chat enabled, setting opus encoder complexity to 0");
        opus_encoder_->SetComplexity(0);
    } else if (board.GetBoardType() == "ml307") {
        ESP_LOGI(TAG, "ML307 board detected, setting opus encoder complexity to 5");
        opus_encoder_->SetComplexity(5);
    } else {
        ESP_LOGI(TAG, "WiFi board detected, setting opus encoder complexity to 3");
        opus_encoder_->SetComplexity(3);
    }

    if (codec->input_sample_rate() != 16000) {
        input_resampler_.Configure(codec->input_sample_rate(), 16000);
        reference_resampler_.Configure(codec->input_sample_rate(), 16000);
    }
    codec->Start();

<<<<<<< HEAD
=======
#if CONFIG_USE_AUDIO_PROCESSOR
    xTaskCreatePinnedToCore([](void* arg) {
        Application* app = (Application*)arg;
        app->AudioLoop();
        vTaskDelete(NULL);
    }, "audio_loop", 4096 * 2, this, 8, &audio_loop_task_handle_, 1);
#else
    xTaskCreate([](void* arg) {
        Application* app = (Application*)arg;
        app->AudioLoop();
        vTaskDelete(NULL);
    }, "audio_loop", 4096 * 2, this, 8, &audio_loop_task_handle_);
#endif

    /* Start the clock timer to update the status bar */
    esp_timer_start_periodic(clock_timer_handle_, 1000000);

>>>>>>> 6d5331dd
    /* Wait for the network to be ready */
    board.StartNetwork();

    // Check for new firmware version or get the MQTT broker address
    CheckNewVersion();

    // Initialize the protocol before other components that might use it
    display->SetStatus(Lang::Strings::LOADING_PROTOCOL);

    if (ota_.HasMqttConfig()) {
        protocol_ = std::make_unique<MqttProtocol>();
    } else if (ota_.HasWebsocketConfig()) {
        protocol_ = std::make_unique<WebsocketProtocol>();
    } else {
        ESP_LOGW(TAG, "No protocol specified in the OTA config, using MQTT");
        protocol_ = std::make_unique<MqttProtocol>();
    }

    protocol_->OnNetworkError([this](const std::string& message) {
        SetDeviceState(kDeviceStateIdle);
        Alert(Lang::Strings::ERROR, message.c_str(), "sad", Lang::Sounds::P3_EXCLAMATION);
    });
    protocol_->OnIncomingAudio([this](AudioStreamPacket&& packet) {
        const int max_packets_in_queue = 600 / OPUS_FRAME_DURATION_MS;
        std::lock_guard<std::mutex> lock(mutex_);
        if (audio_decode_queue_.size() < max_packets_in_queue) {
            audio_decode_queue_.emplace_back(std::move(packet));
        }
    });
    protocol_->OnAudioChannelOpened([this, codec, &board]() {
        board.SetPowerSaveMode(false);
        if (protocol_->server_sample_rate() != codec->output_sample_rate()) {
            ESP_LOGW(TAG, "Server sample rate %d does not match device output sample rate %d, resampling may cause distortion",
                protocol_->server_sample_rate(), codec->output_sample_rate());
        }
        SetDecodeSampleRate(protocol_->server_sample_rate(), protocol_->server_frame_duration());

#if CONFIG_IOT_PROTOCOL_XIAOZHI
        auto& thing_manager = iot::ThingManager::GetInstance();
        protocol_->SendIotDescriptors(thing_manager.GetDescriptorsJson());
        std::string states;
        if (thing_manager.GetStatesJson(states, false)) {
            protocol_->SendIotStates(states);
        }
#endif
    });
    protocol_->OnAudioChannelClosed([this, &board]() {
        board.SetPowerSaveMode(true);
        Schedule([this]() {
            auto display = Board::GetInstance().GetDisplay();
            display->SetChatMessage("system", "");
            SetDeviceState(kDeviceStateIdle);
        });
    });
    protocol_->OnIncomingJson([this, display](const cJSON* root) {
        // Parse JSON data
        auto type = cJSON_GetObjectItem(root, "type");
        if (strcmp(type->valuestring, "tts") == 0) {
            auto state = cJSON_GetObjectItem(root, "state");
            if (strcmp(state->valuestring, "start") == 0) {
                Schedule([this]() {
                    aborted_ = false;
                    if (device_state_ == kDeviceStateIdle || device_state_ == kDeviceStateListening) {
                        SetDeviceState(kDeviceStateSpeaking);
                    }
                });
            } else if (strcmp(state->valuestring, "stop") == 0) {
                Schedule([this]() {
                    background_task_->WaitForCompletion();
                    if (device_state_ == kDeviceStateSpeaking) {
                        if (listening_mode_ == kListeningModeManualStop) {
                            SetDeviceState(kDeviceStateIdle);
                        } else {
                            SetDeviceState(kDeviceStateListening);
                        }
                    }
                });
            } else if (strcmp(state->valuestring, "sentence_start") == 0) {
                auto text = cJSON_GetObjectItem(root, "text");
                if (cJSON_IsString(text)) {
                    ESP_LOGI(TAG, "<< %s", text->valuestring);
                    Schedule([this, display, message = std::string(text->valuestring)]() {
                        display->SetChatMessage("assistant", message.c_str());
                    });
                }
            }
        } else if (strcmp(type->valuestring, "stt") == 0) {
            auto text = cJSON_GetObjectItem(root, "text");
            if (cJSON_IsString(text)) {
                ESP_LOGI(TAG, ">> %s", text->valuestring);
                Schedule([this, display, message = std::string(text->valuestring)]() {
                    display->SetChatMessage("user", message.c_str());
                });
            }
        } else if (strcmp(type->valuestring, "llm") == 0) {
            auto emotion = cJSON_GetObjectItem(root, "emotion");
            if (cJSON_IsString(emotion)) {
                Schedule([this, display, emotion_str = std::string(emotion->valuestring)]() {
                    display->SetEmotion(emotion_str.c_str());
                });
            }
#if CONFIG_IOT_PROTOCOL_MCP
        } else if (strcmp(type->valuestring, "mcp") == 0) {
            auto payload = cJSON_GetObjectItem(root, "payload");
            if (cJSON_IsObject(payload)) {
                McpServer::GetInstance().ParseMessage(payload);
            }
#endif
#if CONFIG_IOT_PROTOCOL_XIAOZHI
        } else if (strcmp(type->valuestring, "iot") == 0) {
            auto commands = cJSON_GetObjectItem(root, "commands");
            if (cJSON_IsArray(commands)) {
                auto& thing_manager = iot::ThingManager::GetInstance();
                for (int i = 0; i < cJSON_GetArraySize(commands); ++i) {
                    auto command = cJSON_GetArrayItem(commands, i);
                    thing_manager.Invoke(command);
                }
            }
#endif
        } else if (strcmp(type->valuestring, "system") == 0) {
            auto command = cJSON_GetObjectItem(root, "command");
            if (cJSON_IsString(command)) {
                ESP_LOGI(TAG, "System command: %s", command->valuestring);
                if (strcmp(command->valuestring, "reboot") == 0) {
                    // Do a reboot if user requests a OTA update
                    Schedule([this]() {
                        Reboot();
                    });
                } else {
                    ESP_LOGW(TAG, "Unknown system command: %s", command->valuestring);
                }
            }
        } else if (strcmp(type->valuestring, "alert") == 0) {
            auto status = cJSON_GetObjectItem(root, "status");
            auto message = cJSON_GetObjectItem(root, "message");
            auto emotion = cJSON_GetObjectItem(root, "emotion");
            if (cJSON_IsString(status) && cJSON_IsString(message) && cJSON_IsString(emotion)) {
                Alert(status->valuestring, message->valuestring, emotion->valuestring, Lang::Sounds::P3_VIBRATION);
            } else {
                ESP_LOGW(TAG, "Alert command requires status, message and emotion");
            }
        } else {
            ESP_LOGW(TAG, "Unknown message type: %s", type->valuestring);
        }
    });
    // 初始化协议但不保存未使用的返回值
    protocol_->Start();

    // 初始化音频处理器
    audio_processor_->Initialize(codec);
    audio_processor_->OnOutput([this](std::vector<int16_t>&& data) {
        background_task_->Schedule([this, data = std::move(data)]() mutable {
            if (protocol_->IsAudioChannelBusy()) {
                return;
            }
            opus_encoder_->Encode(std::move(data), [this](std::vector<uint8_t>&& opus) {
                AudioStreamPacket packet;
                packet.payload = std::move(opus);
                {
                    std::lock_guard<std::mutex> lock(timestamp_mutex_);
                    if (!timestamp_queue_.empty()) {
                        packet.timestamp = timestamp_queue_.front();
                        timestamp_queue_.pop_front();
                    } else {
                        packet.timestamp = 0;
                    }

                    if (timestamp_queue_.size() > 3) { // 限制队列长度3
                        timestamp_queue_.pop_front(); // 该包发送前先出队保持队列长度
                        return;
                    }
                }
                Schedule([this, packet = std::move(packet)]() {
                    protocol_->SendAudio(packet);
                });
            });
        });
    });
    audio_processor_->OnVadStateChange([this](bool speaking) {
        if (device_state_ == kDeviceStateListening) {
            Schedule([this, speaking]() {
                if (speaking) {
                    voice_detected_ = true;
                } else {
                    voice_detected_ = false;
                }
                auto led = Board::GetInstance().GetLed();
                led->OnStateChanged();
            });
        }
    });

#if CONFIG_USE_WAKE_WORD_DETECT
    ESP_LOGI(TAG, "Initializing wake word detection");
    wake_word_detect_.Initialize(codec);
    wake_word_detect_.OnWakeWordDetected([this](const std::string& wake_word) {
        ESP_LOGI(TAG, "Wake word callback triggered: %s", wake_word.c_str());
        Schedule([this, wake_word]() {
            if (device_state_ == kDeviceStateIdle) {
                ESP_LOGI(TAG, "Processing wake word in idle state");
                SetDeviceState(kDeviceStateConnecting);
                wake_word_detect_.EncodeWakeWordData();

                if (!protocol_ || !protocol_->OpenAudioChannel()) {
                    ESP_LOGW(TAG, "Protocol not available or failed to open audio channel");
                    wake_word_detect_.StartDetection();
                    return;
                }
                
                ESP_LOGI(TAG, "Sending wake word audio data");
                AudioStreamPacket packet;
                // Encode and send the wake word data to the server
                while (wake_word_detect_.GetWakeWordOpus(packet.payload)) {
                    protocol_->SendAudio(packet);
                }
                // Set the chat state to wake word detected
                protocol_->SendWakeWordDetected(wake_word);
                ESP_LOGI(TAG, "Wake word detected: %s", wake_word.c_str());
                SetListeningMode(realtime_chat_enabled_ ? kListeningModeRealtime : kListeningModeAutoStop);
            } else if (device_state_ == kDeviceStateSpeaking) {
                ESP_LOGI(TAG, "Wake word detected while speaking, aborting");
                AbortSpeaking(kAbortReasonWakeWordDetected);
            } else if (device_state_ == kDeviceStateActivating) {
                ESP_LOGI(TAG, "Wake word detected while activating, returning to idle");
                SetDeviceState(kDeviceStateIdle);
            } else {
                ESP_LOGW(TAG, "Wake word detected in unexpected state: %s", STATE_STRINGS[device_state_]);
            }
        });
    });
    ESP_LOGI(TAG, "Starting wake word detection");
    wake_word_detect_.StartDetection();
#endif

    // Now start the background audio loop task
#if CONFIG_USE_AUDIO_PROCESSOR
    xTaskCreatePinnedToCore([](void* arg) {
        Application* app = (Application*)arg;
        app->AudioLoop();
        vTaskDelete(NULL);
    }, "audio_loop", 4096 * 2, this, 8, &audio_loop_task_handle_, 1);
#else
    xTaskCreate([](void* arg) {
        Application* app = (Application*)arg;
        app->AudioLoop();
        vTaskDelete(NULL);
    }, "audio_loop", 4096 * 2, this, 8, &audio_loop_task_handle_);
#endif

    // Wait for the new version check to finish
    xEventGroupWaitBits(event_group_, CHECK_NEW_VERSION_DONE_EVENT, pdTRUE, pdFALSE, portMAX_DELAY);
    
    // 确保在这一步完成所有基础设施初始化
    ESP_LOGI(TAG, "Core infrastructure initialization completed");

    // 初始化多路复用器
#ifdef CONFIG_ENABLE_MULTIPLEXER
    ESP_LOGI(TAG, "Initializing multiplexers");
    esp_err_t mux_ret = multiplexer_init();
    if (mux_ret == ESP_OK) {
        ESP_LOGI(TAG, "Multiplexers initialized successfully");

#ifdef CONFIG_ENABLE_PCF8575
        ESP_LOGI(TAG, "Initializing PCF8575 GPIO expander");
        esp_err_t pcf_ret = pcf8575_init();
        if (pcf_ret == ESP_OK) {
            ESP_LOGI(TAG, "PCF8575 GPIO expander initialized successfully");
        } else {
            ESP_LOGW(TAG, "PCF8575 GPIO expander initialization failed: %s", esp_err_to_name(pcf_ret));
        }
#endif // CONFIG_ENABLE_PCF8575

    } else {
        ESP_LOGW(TAG, "Failed to initialize multiplexers: %s", esp_err_to_name(mux_ret));
    }
#endif // CONFIG_ENABLE_MULTIPLEXER

    // 如果配置了PCF8575，则初始化
    // Initialize PCF8575 if configured
#ifdef CONFIG_ENABLE_PCF8575
    if (pca9548a_is_initialized()) {
        ESP_LOGI(TAG, "Initializing PCF8575...");
    }
#endif

    // 如果配置了LU9685，则初始化
    // Initialize LU9685 if configured
#ifdef CONFIG_ENABLE_LU9685
    if (pca9548a_is_initialized()) {
        ESP_LOGI(TAG, "Initializing LU9685 servo controller...");
    }
#endif

    // 首先完成所有组件的注册
    ESP_LOGI(TAG, "Now registering all components");
    InitComponents();
    
#if defined(CONFIG_ENABLE_WEB_SERVER)
    // 现在再初始化Web组件
    ESP_LOGI(TAG, "Initializing web components");
    WebServer::InitWebComponents();
    ESP_LOGI(TAG, "Web components registered");
#endif

    // 然后初始化所有组件
    ESP_LOGI(TAG, "Now initializing all registered components");
    InitializeComponents();
    
    // 最后启动组件
    ESP_LOGI(TAG, "Now starting all components");
    StartComponents();
    
    SetDeviceState(kDeviceStateIdle);

    if (protocol_) {
        std::string message = std::string(Lang::Strings::VERSION) + ota_.GetCurrentVersion();
        display->ShowNotification(message.c_str());
        display->SetChatMessage("system", "");
        // Play the success sound to indicate the device is ready
        ResetDecoder();
        PlaySound(Lang::Sounds::P3_SUCCESS);
    }
    // Enter the main event loop
    MainEventLoop();
}

void Application::OnClockTimer() {
    clock_ticks_++;

    auto display = Board::GetInstance().GetDisplay();
    display->UpdateStatusBar();

    // Print the debug info every 10 seconds
    if (clock_ticks_ % 10 == 0) {
        // char buffer[500];
        // vTaskList(buffer);
        // ESP_LOGI(TAG, "Task list: \n%s", buffer);
        // SystemInfo::PrintRealTimeStats(pdMS_TO_TICKS(1000));

        int free_sram = heap_caps_get_free_size(MALLOC_CAP_INTERNAL);
        int min_free_sram = heap_caps_get_minimum_free_size(MALLOC_CAP_INTERNAL);
        ESP_LOGI(TAG, "Free internal: %u minimal internal: %u", free_sram, min_free_sram);

        // If we have synchronized server time, set the status to clock "HH:MM" if the device is idle
        if (ota_.HasServerTime()) {
            if (device_state_ == kDeviceStateIdle) {
                Schedule([this]() {
                    // Set status to clock "HH:MM"
                    time_t now = time(NULL);
                    char time_str[64];
                    strftime(time_str, sizeof(time_str), "%H:%M  ", localtime(&now));
                    Board::GetInstance().GetDisplay()->SetStatus(time_str);
                });
            }
        }
    }
}

// Add a async task to MainLoop
void Application::Schedule(std::function<void()> callback) {
    {
        std::lock_guard<std::mutex> lock(mutex_);
        main_tasks_.push_back(std::move(callback));
    }
    xEventGroupSetBits(event_group_, SCHEDULE_EVENT);
}

// The Main Event Loop controls the chat state and websocket connection
// If other tasks need to access the websocket or chat state,
// they should use Schedule to call this function
void Application::MainEventLoop() {
    while (true) {
        auto bits = xEventGroupWaitBits(event_group_, SCHEDULE_EVENT, pdTRUE, pdFALSE, portMAX_DELAY);

        if (bits & SCHEDULE_EVENT) {
            std::unique_lock<std::mutex> lock(mutex_);
            std::list<std::function<void()>> tasks = std::move(main_tasks_);
            lock.unlock();
            for (auto& task : tasks) {
                task();
            }
        }
    }
}

// The Audio Loop is used to input and output audio data
void Application::AudioLoop() {
    auto codec = Board::GetInstance().GetAudioCodec();
    while (true) {
        OnAudioInput();
        if (codec->output_enabled()) {
            OnAudioOutput();
        }
    }
}

void Application::OnAudioOutput() {
    if (busy_decoding_audio_) {
        return;
    }

    auto now = std::chrono::steady_clock::now();
    auto codec = Board::GetInstance().GetAudioCodec();
    const int max_silence_seconds = 10;

    std::unique_lock<std::mutex> lock(mutex_);
    if (audio_decode_queue_.empty()) {
        // Disable the output if there is no audio data for a long time
        if (device_state_ == kDeviceStateIdle) {
            auto duration = std::chrono::duration_cast<std::chrono::seconds>(now - last_output_time_).count();
            if (duration > max_silence_seconds) {
                codec->EnableOutput(false);
            }
        }
        return;
    }

    if (device_state_ == kDeviceStateListening) {
        audio_decode_queue_.clear();
        audio_decode_cv_.notify_all();
        return;
    }

    auto packet = std::move(audio_decode_queue_.front());
    audio_decode_queue_.pop_front();
    lock.unlock();
    audio_decode_cv_.notify_all();

    busy_decoding_audio_ = true;
    background_task_->Schedule([this, codec, packet = std::move(packet)]() mutable {
        busy_decoding_audio_ = false;
        if (aborted_) {
            return;
        }

        std::vector<int16_t> pcm;
        if (!opus_decoder_->Decode(std::move(packet.payload), pcm)) {
            return;
        }
        // Resample if the sample rate is different
        if (opus_decoder_->sample_rate() != codec->output_sample_rate()) {
            int target_size = output_resampler_.GetOutputSamples(pcm.size());
            std::vector<int16_t> resampled(target_size);
            output_resampler_.Process(pcm.data(), pcm.size(), resampled.data());
            pcm = std::move(resampled);
        }
        codec->OutputData(pcm);
#ifdef CONFIG_USE_SERVER_AEC
        std::lock_guard<std::mutex> lock(timestamp_mutex_);
        timestamp_queue_.push_back(packet.timestamp);
        last_output_timestamp_ = packet.timestamp;
#endif
        last_output_time_ = std::chrono::steady_clock::now();
    });
}

void Application::OnAudioInput() {
#if CONFIG_USE_WAKE_WORD_DETECT
    if (wake_word_detect_.IsDetectionRunning()) {
        std::vector<int16_t> data;
        int samples = wake_word_detect_.GetFeedSize();
        if (samples > 0) {
            ReadAudio(data, 16000, samples);
            wake_word_detect_.Feed(data);
            return;
        }
    }
#endif
    if (audio_processor_->IsRunning()) {
        std::vector<int16_t> data;
        int samples = audio_processor_->GetFeedSize();
        if (samples > 0) {
            ReadAudio(data, 16000, samples);
            audio_processor_->Feed(data);
            return;
        }
    }

    vTaskDelay(pdMS_TO_TICKS(30));
}

void Application::ReadAudio(std::vector<int16_t>& data, int sample_rate, int samples) {
    auto codec = Board::GetInstance().GetAudioCodec();
    if (codec->input_sample_rate() != sample_rate) {
        data.resize(samples * codec->input_sample_rate() / sample_rate);
        if (!codec->InputData(data)) {
            return;
        }
        if (codec->input_channels() == 2) {
            auto mic_channel = std::vector<int16_t>(data.size() / 2);
            auto reference_channel = std::vector<int16_t>(data.size() / 2);
            for (size_t i = 0, j = 0; i < mic_channel.size(); ++i, j += 2) {
                mic_channel[i] = data[j];
                reference_channel[i] = data[j + 1];
            }
            auto resampled_mic = std::vector<int16_t>(input_resampler_.GetOutputSamples(mic_channel.size()));
            auto resampled_reference = std::vector<int16_t>(reference_resampler_.GetOutputSamples(reference_channel.size()));
            input_resampler_.Process(mic_channel.data(), mic_channel.size(), resampled_mic.data());
            reference_resampler_.Process(reference_channel.data(), reference_channel.size(), resampled_reference.data());
            data.resize(resampled_mic.size() + resampled_reference.size());
            for (size_t i = 0, j = 0; i < resampled_mic.size(); ++i, j += 2) {
                data[j] = resampled_mic[i];
                data[j + 1] = resampled_reference[i];
            }
        } else {
            auto resampled = std::vector<int16_t>(input_resampler_.GetOutputSamples(data.size()));
            input_resampler_.Process(data.data(), data.size(), resampled.data());
            data = std::move(resampled);
        }
    } else {
        data.resize(samples);
        if (!codec->InputData(data)) {
            return;
        }
    }
}

void Application::AbortSpeaking(AbortReason reason) {
    ESP_LOGI(TAG, "Abort speaking");
    aborted_ = true;
    protocol_->SendAbortSpeaking(reason);
}

void Application::SetListeningMode(ListeningMode mode) {
    listening_mode_ = mode;
    SetDeviceState(kDeviceStateListening);
}

void Application::SetDeviceState(DeviceState state) {
    if (device_state_ == state) {
        return;
    }
    
    clock_ticks_ = 0;
    auto previous_state = device_state_;
    device_state_ = state;
    ESP_LOGI(TAG, "STATE: %s", STATE_STRINGS[device_state_]);
    // The state is changed, wait for all background tasks to finish
    background_task_->WaitForCompletion();

    auto& board = Board::GetInstance();
    auto display = board.GetDisplay();
    auto led = board.GetLed();
    led->OnStateChanged();
    switch (state) {
        case kDeviceStateUnknown:
        case kDeviceStateIdle:
            display->SetStatus(Lang::Strings::STANDBY);
            display->SetEmotion("neutral");
            audio_processor_->Stop();
            
#if CONFIG_USE_WAKE_WORD_DETECT
            wake_word_detect_.StartDetection();
#endif
            break;
        case kDeviceStateConnecting:
            display->SetStatus(Lang::Strings::CONNECTING);
            display->SetEmotion("neutral");
            display->SetChatMessage("system", "");
            timestamp_queue_.clear();
            last_output_timestamp_ = 0;
            break;
        case kDeviceStateListening:
            display->SetStatus(Lang::Strings::LISTENING);
            display->SetEmotion("neutral");
            // Update the IoT states before sending the start listening command
#if CONFIG_IOT_PROTOCOL_XIAOZHI
            UpdateIotStates();
#endif

            // Make sure the audio processor is running
            if (!audio_processor_->IsRunning()) {
                // Send the start listening command
                protocol_->SendStartListening(listening_mode_);
                if (listening_mode_ == kListeningModeAutoStop && previous_state == kDeviceStateSpeaking) {
                    // FIXME: Wait for the speaker to empty the buffer
                    vTaskDelay(pdMS_TO_TICKS(120));
                }
                opus_encoder_->ResetState();
#if CONFIG_USE_WAKE_WORD_DETECT
                wake_word_detect_.StopDetection();
#endif
                audio_processor_->Start();
            }
            break;
        case kDeviceStateSpeaking:
            display->SetStatus(Lang::Strings::SPEAKING);

            if (listening_mode_ != kListeningModeRealtime) {
                audio_processor_->Stop();
#if CONFIG_USE_WAKE_WORD_DETECT
                wake_word_detect_.StartDetection();
#endif
            }
            ResetDecoder();
            break;
        default:
            // Do nothing
            break;
    }
}

void Application::ResetDecoder() {
    std::lock_guard<std::mutex> lock(mutex_);
    opus_decoder_->ResetState();
    audio_decode_queue_.clear();
    audio_decode_cv_.notify_all();
    last_output_time_ = std::chrono::steady_clock::now();
    auto codec = Board::GetInstance().GetAudioCodec();
    codec->EnableOutput(true);
}

void Application::SetDecodeSampleRate(int sample_rate, int frame_duration) {
    if (opus_decoder_->sample_rate() == sample_rate && opus_decoder_->duration_ms() == frame_duration) {
        return;
    }

    opus_decoder_.reset();
    opus_decoder_ = std::make_unique<OpusDecoderWrapper>(sample_rate, 1, frame_duration);

    auto codec = Board::GetInstance().GetAudioCodec();
    if (opus_decoder_->sample_rate() != codec->output_sample_rate()) {
        ESP_LOGI(TAG, "Resampling audio from %d to %d", opus_decoder_->sample_rate(), codec->output_sample_rate());
        output_resampler_.Configure(opus_decoder_->sample_rate(), codec->output_sample_rate());
    }
}

void Application::UpdateIotStates() {
#if CONFIG_IOT_PROTOCOL_XIAOZHI
    auto& thing_manager = iot::ThingManager::GetInstance();
    std::string states;
    if (thing_manager.GetStatesJson(states, true)) {
        protocol_->SendIotStates(states);
    }
#endif
}

void Application::Reboot() {
    ESP_LOGI(TAG, "Rebooting...");
    esp_restart();
}

void Application::WakeWordInvoke(const std::string& wake_word) {
    if (device_state_ == kDeviceStateIdle) {
        ToggleChatState();
        Schedule([this, wake_word]() {
            if (protocol_) {
                protocol_->SendWakeWordDetected(wake_word); 
            }
        }); 
    } else if (device_state_ == kDeviceStateSpeaking) {
        Schedule([this]() {
            AbortSpeaking(kAbortReasonNone);
        });
    } else if (device_state_ == kDeviceStateListening) {   
        Schedule([this]() {
            if (protocol_) {
                protocol_->CloseAudioChannel();
            }
        });
    }
}

bool Application::CanEnterSleepMode() {
    if (device_state_ != kDeviceStateIdle) {
        return false;
    }

    if (protocol_ && protocol_->IsAudioChannelOpened()) {
        return false;
    }

    // Now it is safe to enter sleep mode
    return true;
}

void Application::SendMcpMessage(const std::string& payload) {
    Schedule([this, payload]() {
        if (protocol_) {
            protocol_->SendMcpMessage(payload);
        }
    });
}

// Component management methods
void Application::InitializeComponents() {
    ESP_LOGI(TAG, "Initializing all components");
    try {
#if defined(CONFIG_IOT_PROTOCOL_XIAOZHI) || defined(CONFIG_IOT_PROTOCOL_MCP)
        // ===== 步骤1: 首先初始化所有IoT Thing =====
        ESP_LOGI(TAG, "Initializing IoT Things (优先级最高)");
        
#ifdef CONFIG_ENABLE_MOTOR_CONTROLLER
        // Initialize move controller (包含电机和舵机控制)
        ESP_LOGI(TAG, "Initializing move controller (高优先级)");
        // 注册Motor Thing
        ESP_LOGI(TAG, "调用iot::RegisterThing('Motor', nullptr)注册");
        iot::RegisterThing("Motor", nullptr);
        // 注册Servo Thing
        ESP_LOGI(TAG, "调用iot::RegisterThing('Servo', nullptr)注册");
        iot::RegisterThing("Servo", nullptr);
        // 给Thing初始化一点时间
        vTaskDelay(pdMS_TO_TICKS(100));
#endif

        // ===== 步骤2: 然后初始化其他非关键的IoT Things =====
        
#ifdef CONFIG_ENABLE_US_SENSOR
        // Initialize ultrasonic sensors
        ESP_LOGI(TAG, "Initializing ultrasonic sensors");
        // 直接使用RegisterThing，传递类型名称和nullptr（DECLARE_THING宏会处理创建函数）
        iot::RegisterThing("US", nullptr);
#endif

#ifdef CONFIG_ENABLE_CAM
        // Initialize camera sensor
        ESP_LOGI(TAG, "Initializing camera");
        // 使用通用的RegisterThing
        iot::RegisterThing("CAM", nullptr);
#endif

#ifdef CONFIG_ENABLE_IMU
        // Initialize IMU sensor
        ESP_LOGI(TAG, "Initializing IMU sensor");
        // 使用通用的RegisterThing
        iot::RegisterThing("IMU", nullptr);
#endif

#ifdef CONFIG_ENABLE_LIGHT
        // Initialize light sensor/controller
        ESP_LOGI(TAG, "Initializing light controller");
        // 使用通用的RegisterThing
        iot::RegisterThing("Light", nullptr);
#endif

#ifdef CONFIG_ENABLE_SERVO_CONTROLLER
        // Initialize servo controller
        ESP_LOGI(TAG, "Initializing servo controller");
        // 使用通用的RegisterThing
        iot::RegisterThing("Servo", nullptr);
#endif

        // 等待所有IoT组件初始化完成
        ESP_LOGI(TAG, "等待100ms让IoT组件初始化完成");
        vTaskDelay(pdMS_TO_TICKS(100));
#endif // IOT协议启用

        // Initialize vision components
        ESP_LOGI(TAG, "Initializing vision components");
        // Vision组件的具体初始化实现
        try {
#ifdef CONFIG_ENABLE_VISION_CONTROLLER
            // 视觉相关组件现在统一由VisionController管理
            // 摄像头功能已集成到VisionController中
            auto& manager = ComponentManager::GetInstance();
            
            // 检查视觉控制器组件
            Component* vision = manager.GetComponent("VisionController");
            if (!vision) {
                ESP_LOGI(TAG, "VisionController not found, may be registered later");
            } else {
                ESP_LOGI(TAG, "VisionController already registered (includes camera functionality)");
            }
#else
            ESP_LOGI(TAG, "Vision controller disabled in configuration");
#endif // CONFIG_ENABLE_VISION_CONTROLLER
        } catch (const std::exception& e) {
            ESP_LOGE(TAG, "Exception during vision components initialization: %s", e.what());
        }
        
        // 初始化所有已注册的组件
        auto& manager = ComponentManager::GetInstance();
        ESP_LOGI(TAG, "Found %zu components registered", manager.GetComponents().size());
        
        // 遍历所有组件执行初始化前的准备工作
        for (auto* component : manager.GetComponents()) {
            if (component && component->GetName()) {
                ESP_LOGI(TAG, "Preparing component: %s", component->GetName());
            }
        }
    } catch (const std::exception& e) {
        ESP_LOGE(TAG, "Exception in InitializeComponents: %s", e.what());
    } catch (...) {
        ESP_LOGE(TAG, "Unknown exception in InitializeComponents");
    }
}

void Application::StartComponents() {
    ESP_LOGI(TAG, "Starting all components in Application");
    auto& manager = ComponentManager::GetInstance();
    
    // Log all registered components
    ESP_LOGI(TAG, "Currently registered components:");
    for (auto* component : manager.GetComponents()) {
        if (!component) {
            ESP_LOGW(TAG, "Found null component in manager, skipping");
            continue;
        }
        ESP_LOGI(TAG, "- %s (running: %s)", 
                component->GetName(), 
                component->IsRunning() ? "yes" : "no");
    }
    
    // 步骤1：优先启动IOT类型组件，因为其他组件可能依赖它们
    ESP_LOGI(TAG, "步骤1: 优先启动IOT组件");
    for (auto* component : manager.GetComponents()) {
        if (!component || !component->GetName()) continue;
        
        if (component->GetType() == COMPONENT_TYPE_IOT && !component->IsRunning()) {
            try {
                ESP_LOGI(TAG, "启动IOT组件: %s", component->GetName());
                bool started = component->Start();
                if (!started) {
                    ESP_LOGE(TAG, "Failed to start IOT component: %s", component->GetName());
                } else {
                    ESP_LOGI(TAG, "IOT component %s started successfully", component->GetName());
                }
            } catch (const std::exception& e) {
                ESP_LOGE(TAG, "Exception while starting IOT component: %s", e.what());
            }
        }
    }
    
    // 等待一小段时间，确保IoT组件完全启动
    ESP_LOGI(TAG, "等待100ms让IOT组件完全初始化");
    vTaskDelay(pdMS_TO_TICKS(100));
    
    // Start all remaining components
    // Use try/catch to prevent crashes from propagating
    ESP_LOGI(TAG, "步骤2: 启动所有其他组件");
    for (auto* component : manager.GetComponents()) {
        if (!component) {
            ESP_LOGW(TAG, "Found null component in manager, skipping start");
            continue;
        }
        
        // Skip any null component Name to prevent crashes
        if (!component->GetName()) {
            ESP_LOGW(TAG, "Component has null name, skipping start");
            continue;
        }
        
        // 跳过已经启动的IOT组件
        if (component->GetType() == COMPONENT_TYPE_IOT && component->IsRunning()) {
            continue;
        }
        
        // Schedule component start in background task to avoid blocking
        background_task_->Schedule([this, component]() {
            if (!component || !component->GetName()) {
                ESP_LOGW(TAG, "Component became invalid, skipping start");
                return;
            }
            
            if (!component->IsRunning()) {
                try {
                    ESP_LOGI(TAG, "Starting component: %s", component->GetName());
                    bool started = component->Start();
                    if (!started) {
                        ESP_LOGE(TAG, "Failed to start component: %s", component->GetName());
                    } else {
                        ESP_LOGI(TAG, "Component %s started successfully", component->GetName());
                    }
                } catch (const std::exception& e) {
                    ESP_LOGE(TAG, "Exception while starting component: %s", e.what());
                } catch (...) {
                    ESP_LOGE(TAG, "Unknown exception while starting component");
                }
            }
        });
    }
    
    // Special handling for vision components to ensure proper startup sequence
#ifdef CONFIG_ENABLE_VISION_CONTROLLER
    try {
        ESP_LOGI(TAG, "Starting vision components with proper dependencies");
        
        // 启动VisionController (现已包含相机功能)
        Component* vision = GetComponent("VisionController");
        if (vision) {
            if (!vision->IsRunning()) {
                // 添加静态标志避免重复启动
                static bool vision_start_in_progress = false;
                if (vision_start_in_progress) {
                    ESP_LOGI(TAG, "Vision controller startup already in progress, skipping");
                    return;
                }
                
                ESP_LOGI(TAG, "Starting vision controller component (with integrated camera)");
                vision_start_in_progress = true;
                
                background_task_->Schedule([this, vision]() {
                    try {
                        if (!vision->Start()) {
                            ESP_LOGE(TAG, "Failed to start VisionController from sequence");
                        } else {
                            ESP_LOGI(TAG, "VisionController (with camera) started successfully");
                            
#if defined(CONFIG_ENABLE_VISION_CONTENT)
                            // Start VisionContent only after VisionController is running
                            Component* vision_content = GetComponent("VisionContent");
                            if (vision_content && !vision_content->IsRunning()) {
                                try {
                                    if (!vision_content->Start()) {
                                        ESP_LOGE(TAG, "Failed to start VisionContent");
                                    } else {
                                        ESP_LOGI(TAG, "VisionContent started successfully");
                                    }
                                } catch (const std::exception& e) {
                                    ESP_LOGE(TAG, "Exception starting VisionContent: %s", e.what());
                                }
                            }
#endif // CONFIG_ENABLE_VISION_CONTENT
                        }
                        
                        // 完成启动过程后重置标志
                        vision_start_in_progress = false;
                    } catch (const std::exception& e) {
                        // 异常处理中也要重置标志
                        vision_start_in_progress = false;
                        ESP_LOGE(TAG, "Exception starting vision sequence: %s", e.what());
                    }
                });
            } else {
                ESP_LOGW(TAG, "Vision controller already running");
            }
        }
    } catch (const std::exception& e) {
        ESP_LOGE(TAG, "Exception in vision component startup: %s", e.what());
    } catch (...) {
        ESP_LOGE(TAG, "Unknown exception in vision component startup");
    }
#endif // CONFIG_ENABLE_VISION_CONTROLLER
    
    ESP_LOGI(TAG, "All components processing scheduled");

#ifdef CONFIG_ENABLE_LOCATION_CONTROLLER
    // 初始化并启动位置控制器
    InitLocationController();
#endif
}

void Application::StopComponents() {
    // Execute synchronously to ensure components are stopped
    ESP_LOGI(TAG, "Stopping all components");
    try {
        auto& manager = ComponentManager::GetInstance();
        
#ifdef CONFIG_ENABLE_VISION_CONTROLLER
        // 首先停止视觉相关组件
        ESP_LOGI(TAG, "Stopping vision components");
        
#ifdef CONFIG_ENABLE_VISION_CONTENT
        // 先停止VisionContent，它依赖于VisionController
        Component* vision_content = GetComponent("VisionContent");
        if (vision_content && vision_content->IsRunning()) {
            ESP_LOGI(TAG, "Stopping vision content component");
            try {
                vision_content->Stop();
            } catch (const std::exception& e) {
                ESP_LOGE(TAG, "Exception stopping vision content: %s", e.what());
            }
        }
#endif // CONFIG_ENABLE_VISION_CONTENT
        
        // 然后停止VisionController (已包含相机功能)
        Component* vision = GetComponent("VisionController");
        if (vision && vision->IsRunning()) {
            ESP_LOGI(TAG, "Stopping vision controller component (with integrated camera)");
            try {
                vision->Stop();
            } catch (const std::exception& e) {
                ESP_LOGE(TAG, "Exception stopping vision controller: %s", e.what());
            }
        }
#endif // CONFIG_ENABLE_VISION_CONTROLLER
        
        // 停止所有其他组件
        ESP_LOGI(TAG, "Stopping all remaining components");
        manager.StopAll();
    } catch (const std::exception& e) {
        ESP_LOGE(TAG, "Exception in StopComponents: %s", e.what());
    } catch (...) {
        ESP_LOGE(TAG, "Unknown exception in StopComponents");
    }
}

Component* Application::GetComponent(const char* name) {
    if (!name) {
        ESP_LOGW(TAG, "GetComponent called with null name");
        return nullptr;
    }
    
    try {
        auto& manager = ComponentManager::GetInstance();
        return manager.GetComponent(name);
    } catch (const std::exception& e) {
        ESP_LOGE(TAG, "Exception in GetComponent: %s", e.what());
        return nullptr;
    } catch (...) {
        ESP_LOGE(TAG, "Unknown exception in GetComponent");
        return nullptr;
    }
}

bool Application::InitComponents() {
    // 获取组件管理器单例
    auto& manager = ComponentManager::GetInstance();
    
    // 注册Vision控制器组件
#ifdef CONFIG_ENABLE_VISION_CONTROLLER
    ESP_LOGI(TAG, "Registering VisionController");
    static VisionController* vision_controller = new VisionController();
    manager.RegisterComponent(vision_controller);
#endif

    // 注册位置控制器组件
#ifdef CONFIG_ENABLE_LOCATION_CONTROLLER
    ESP_LOGI(TAG, "Registering LocationController");
    manager.RegisterComponent(LocationController::GetInstance());
#endif

    // 初始化网页组件
#if defined(CONFIG_ENABLE_WEB_SERVER) && defined(CONFIG_ENABLE_WEB_CONTENT)
    ESP_LOGI(TAG, "Registering WebServer");
    WebServer::InitWebComponents();
#endif

#ifdef CONFIG_ENABLE_MOTOR_CONTROLLER
    // 注册电机控制器Thing
    ESP_LOGI(TAG, "Registering Motor Thing");
    iot::ThingManager::GetInstance().AddThing(new iot::Thing("Motor", "电机控制器"));
#endif

    return true;
}

#ifdef CONFIG_ENABLE_LOCATION_CONTROLLER

// 初始化位置控制器
void Application::InitLocationController() {
    ESP_LOGI(TAG, "初始化位置控制器...");
    try {
        auto* location_controller = LocationController::GetInstance();
        if (!location_controller->IsInitialized()) {
            // LocationController 类没有 Initialize 方法，应该直接启动
            // 设置初始化标志
            location_controller->SetInitialized(true);
        }

        // 启动位置控制器
        if (!location_controller->Start()) {
            ESP_LOGW(TAG, "位置控制器启动失败");
            return;
        }

        ESP_LOGI(TAG, "位置控制器初始化成功");
    } catch (const std::exception& e) {
        ESP_LOGE(TAG, "位置控制器初始化异常: %s", e.what());
    } catch (...) {
        ESP_LOGE(TAG, "位置控制器初始化发生未知错误");
    }
}
#endif // CONFIG_ENABLE_LOCATION_CONTROLLER<|MERGE_RESOLUTION|>--- conflicted
+++ resolved
@@ -370,8 +370,6 @@
     }
     codec->Start();
 
-<<<<<<< HEAD
-=======
 #if CONFIG_USE_AUDIO_PROCESSOR
     xTaskCreatePinnedToCore([](void* arg) {
         Application* app = (Application*)arg;
@@ -389,7 +387,6 @@
     /* Start the clock timer to update the status bar */
     esp_timer_start_periodic(clock_timer_handle_, 1000000);
 
->>>>>>> 6d5331dd
     /* Wait for the network to be ready */
     board.StartNetwork();
 
