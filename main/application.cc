--- conflicted
+++ resolved
@@ -22,7 +22,6 @@
 #include "iot/things/us.h"
 #include "assets/lang_config.h"
 #include "mcp_server.h"
-<<<<<<< HEAD
 #include "ext/include/multiplexer.h"
 #include "ext/include/pca9548a.h"
 #include "ext/include/pcf8575.h"
@@ -42,10 +41,8 @@
 #else
 #include "no_wake_word.h"
 #endif
-=======
 #include "assets.h"
 #include "settings.h"
->>>>>>> 897239e9
 
 #include <cstring>
 #include <driver/gpio.h>
@@ -679,7 +676,6 @@
 
 #endif // CONFIG_ENABLE_MULTIPLEXER
 
-<<<<<<< HEAD
     // Initialize PCF8575 if configured
 #ifdef CONFIG_ENABLE_PCF8575
     if (pca9548a_is_initialized()) {
@@ -725,9 +721,7 @@
     ESP_LOGI(TAG, "Now starting all components");
     StartComponents();
     
-=======
     SystemInfo::PrintHeapStats();
->>>>>>> 897239e9
     SetDeviceState(kDeviceStateIdle);
 
     has_server_time_ = ota.HasServerTime();
