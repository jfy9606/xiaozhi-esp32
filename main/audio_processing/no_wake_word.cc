--- conflicted
+++ resolved
@@ -41,10 +41,5 @@
 }
 
 const std::string& NoWakeWord::GetLastDetectedWakeWord() const {
-<<<<<<< HEAD
-    static const std::string empty_string;
-    return empty_string;  // No wake word detected
-=======
     return last_detected_wake_word_;
->>>>>>> f5d6cd2d
 }