--- conflicted
+++ resolved
@@ -35,21 +35,8 @@
 #define SEND_AUDIO_EVENT (1 << 1)
 #define CHECK_NEW_VERSION_DONE_EVENT (1 << 2)
 #include "audio_service.h"
-<<<<<<< HEAD
-#include "device_state_event.h"
+#include "device_state_machine.h"
 #include "hardware/hardware_manager.h"
-
-
-#define MAIN_EVENT_SCHEDULE (1 << 0)
-#define MAIN_EVENT_SEND_AUDIO (1 << 1)
-#define MAIN_EVENT_WAKE_WORD_DETECTED (1 << 2)
-#define MAIN_EVENT_VAD_CHANGE (1 << 3)
-#define MAIN_EVENT_ERROR (1 << 4)
-#define MAIN_EVENT_CHECK_NEW_VERSION_DONE (1 << 5)
-#define MAIN_EVENT_CLOCK_TICK (1 << 6)
-=======
-#include "device_state.h"
-#include "device_state_machine.h"
 
 // Main event bits
 #define MAIN_EVENT_SCHEDULE             (1 << 0)
@@ -65,7 +52,6 @@
 #define MAIN_EVENT_START_LISTENING      (1 << 10)
 #define MAIN_EVENT_STOP_LISTENING       (1 << 11)
 #define MAIN_EVENT_STATE_CHANGED        (1 << 12)
->>>>>>> b7db6845
 
 
 enum AecMode {
@@ -84,10 +70,6 @@
     Application(const Application&) = delete;
     Application& operator=(const Application&) = delete;
 
-<<<<<<< HEAD
-    void Start();
-    DeviceState GetDeviceState() const { return device_state_; }
-=======
     /**
      * Initialize the application
      * This sets up display, audio, network callbacks, etc.
@@ -103,7 +85,6 @@
     void Run();
 
     DeviceState GetDeviceState() const { return state_machine_.GetState(); }
->>>>>>> b7db6845
     bool IsVoiceDetected() const { return audio_service_.IsVoiceDetected(); }
     
     /**
@@ -161,9 +142,7 @@
     void InitVehicleComponent(Web* web_server);
     void PlaySound(const std::string_view& sound);
     AudioService& GetAudioService() { return audio_service_; }
-<<<<<<< HEAD
     HardwareManager* GetHardwareManager() { return hardware_manager_; }
-=======
     
     /**
      * Reset protocol resources (thread-safe)
@@ -171,7 +150,6 @@
      * This includes closing audio channel, resetting protocol and ota objects
      */
     void ResetProtocol();
->>>>>>> b7db6845
 
 private:
     Application();
@@ -191,14 +169,11 @@
 
     bool has_server_time_ = false;
     bool aborted_ = false;
-<<<<<<< HEAD
-    bool protocol_started_ = false;
-=======
     bool assets_version_checked_ = false;
->>>>>>> b7db6845
     int clock_ticks_ = 0;
     TaskHandle_t activation_task_handle_ = nullptr;
-
+    
+    HardwareManager* hardware_manager_ = nullptr;
 
     // Event handlers
     void HandleStateChangedEvent();
@@ -212,49 +187,17 @@
 
     // Activation task (runs in background)
     void ActivationTask();
-
-<<<<<<< HEAD
-    // Audio encode / decode
-    TaskHandle_t audio_loop_task_handle_ = nullptr;
-    HardwareManager* hardware_manager_ = nullptr;
-    std::chrono::steady_clock::time_point last_output_time_;
-    std::list<AudioStreamPacket> audio_send_queue_;
-    std::list<AudioStreamPacket> audio_decode_queue_;
-    std::condition_variable audio_decode_cv_;
-    std::list<AudioStreamPacket> audio_testing_queue_;
-
-    // 用于维护音频包的timestamp队列
-    std::deque<uint32_t> timestamp_queue_;
-    std::mutex timestamp_mutex_;
-
-    std::unique_ptr<OpusEncoderWrapper> opus_encoder_;
-    std::unique_ptr<OpusDecoderWrapper> opus_decoder_;
-
-    OpusResampler input_resampler_;
-    OpusResampler reference_resampler_;
-    OpusResampler output_resampler_;
-
-    void MainEventLoop();
-    void OnWakeWordDetected();
-    void CheckNewVersion(Ota& ota);
-=======
     // Helper methods
->>>>>>> b7db6845
     void CheckAssetsVersion();
     void CheckNewVersion();
     void InitializeProtocol();
     void ShowActivationCode(const std::string& code, const std::string& message);
     void SetListeningMode(ListeningMode mode);
-<<<<<<< HEAD
+    // State change handler called by state machine
+    void OnStateChanged(DeviceState old_state, DeviceState new_state);
 #ifdef CONFIG_ENABLE_LOCATION_CONTROLLER
-    // 初始化位置控制器
     void InitLocationController();
 #endif
-=======
-    
-    // State change handler called by state machine
-    void OnStateChanged(DeviceState old_state, DeviceState new_state);
->>>>>>> b7db6845
 };
 
 
