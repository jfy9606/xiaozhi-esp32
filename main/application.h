--- conflicted
+++ resolved
@@ -157,7 +157,6 @@
     void OnClockTimer();
     void SetListeningMode(ListeningMode mode);
     void AudioLoop();
-<<<<<<< HEAD
 
 #ifdef CONFIG_ENABLE_LOCATION_CONTROLLER
     // 初始化位置控制器
@@ -165,10 +164,8 @@
 #endif
 
     void CleanupComponents();
-=======
     void EnterAudioTestingMode();
     void ExitAudioTestingMode();
->>>>>>> e9f23ea2
 };
 
 #endif // _APPLICATION_H_