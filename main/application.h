--- conflicted
+++ resolved
@@ -92,12 +92,9 @@
     void StopComponents();
     Component* GetComponent(const char* name);
     void SendMcpMessage(const std::string& payload);
-<<<<<<< HEAD
     bool InitComponents();
-=======
     void SetAecMode(AecMode mode);
     AecMode GetAecMode() const { return aec_mode_; }
->>>>>>> 7f7f24e5
 
 private:
     Application();
