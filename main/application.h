--- conflicted
+++ resolved
@@ -10,16 +10,12 @@
 #include <mutex>
 #include <deque>
 #include <vector>
-<<<<<<< HEAD
 #include <deque>
 #include <condition_variable>
-=======
->>>>>>> d38763d5
 #include <memory>
 
 #include "protocol.h"
 #include "ota.h"
-<<<<<<< HEAD
 #include "background_task.h"
 #include "audio_processor.h"
 #include "components.h"
@@ -39,7 +35,6 @@
 #define SCHEDULE_EVENT (1 << 0)
 #define SEND_AUDIO_EVENT (1 << 1)
 #define CHECK_NEW_VERSION_DONE_EVENT (1 << 2)
-=======
 #include "audio_service.h"
 #include "device_state_event.h"
 
@@ -49,7 +44,6 @@
 #define MAIN_EVENT_VAD_CHANGE (1 << 3)
 #define MAIN_EVENT_ERROR (1 << 4)
 #define MAIN_EVENT_CHECK_NEW_VERSION_DONE (1 << 5)
->>>>>>> d38763d5
 
 enum AecMode {
     kAecOff,
@@ -91,13 +85,10 @@
     bool InitComponents();
     void SetAecMode(AecMode mode);
     AecMode GetAecMode() const { return aec_mode_; }
-<<<<<<< HEAD
     BackgroundTask* GetBackgroundTask() const { return background_task_; }
     void InitVehicleComponent(Web* web_server);
-=======
     void PlaySound(const std::string_view& sound);
     AudioService& GetAudioService() { return audio_service_; }
->>>>>>> d38763d5
 
 private:
     Application();
@@ -119,7 +110,6 @@
     int clock_ticks_ = 0;
     TaskHandle_t check_new_version_task_handle_ = nullptr;
 
-<<<<<<< HEAD
     // Audio encode / decode
     TaskHandle_t audio_loop_task_handle_ = nullptr;
     BackgroundTask* background_task_ = nullptr;
@@ -140,27 +130,16 @@
     OpusResampler reference_resampler_;
     OpusResampler output_resampler_;
 
-=======
->>>>>>> d38763d5
     void MainEventLoop();
     void OnWakeWordDetected();
     void CheckNewVersion(Ota& ota);
     void ShowActivationCode(const std::string& code, const std::string& message);
     void OnClockTimer();
     void SetListeningMode(ListeningMode mode);
-<<<<<<< HEAD
-    void AudioLoop();
-
 #ifdef CONFIG_ENABLE_LOCATION_CONTROLLER
     // 初始化位置控制器
     void InitLocationController();
 #endif
-
-    void CleanupComponents();
-    void EnterAudioTestingMode();
-    void ExitAudioTestingMode();
-=======
->>>>>>> d38763d5
 };
 
 #endif // _APPLICATION_H_